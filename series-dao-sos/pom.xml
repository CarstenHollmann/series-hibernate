<?xml version="1.0" encoding="UTF-8"?>
<project xmlns="http://maven.apache.org/POM/4.0.0" xmlns:xsi="http://www.w3.org/2001/XMLSchema-instance" xsi:schemaLocation="http://maven.apache.org/POM/4.0.0 http://maven.apache.org/maven-v4_0_0.xsd">
    <modelVersion>4.0.0</modelVersion>
    <parent>
        <groupId>org.n52.series-api</groupId>
        <artifactId>spi-impl-series</artifactId>
        <version>2.0.0-SNAPSHOT</version>
    </parent>
    <artifactId>series-dao-sos</artifactId>
    <packaging>jar</packaging>
    <name>Series REST API - SOS DAO module</name>
    <description>Integration Module for SOS Series Databases.</description>
    <url>http://52north.org/communities/sensorweb/</url>

    <properties>
        <sos.version>4.4.0-SNAPSHOT</sos.version>
<<<<<<< HEAD
=======
        <hibernate.spatial.version>4.3.1-52N</hibernate.spatial.version>
>>>>>>> 20ea7a7c
    </properties>
    
    <dependencies>
        <dependency>
            <groupId>${project.groupId}</groupId>
            <artifactId>series-dao</artifactId>
        </dependency>
        
        <dependency>
            <groupId>org.n52.sensorweb.sos</groupId>
            <artifactId>hibernate-session-factory</artifactId>
            <version>${sos.version}</version>
            <exclusions>
                <exclusion>
                    <!-- need a newer version -->
                    <groupId>org.hibernate</groupId>
                    <artifactId>hibernate-spatial</artifactId>
                </exclusion>
            </exclusions>
        </dependency>
        <dependency>
            <groupId>org.hibernate</groupId>
            <artifactId>hibernate-spatial</artifactId>
            <version>${hibernate.spatial.version}</version>
             <exclusions>
                <exclusion>
                    <groupId>org.postgis</groupId>
                    <artifactId>postgis-jdbc</artifactId>
                </exclusion>
                <exclusion>
                    <groupId>postgresql</groupId>
                    <artifactId>postgresql</artifactId>
                </exclusion>
                <exclusion>
                    <groupId>org.hibernate</groupId>
                    <artifactId>hibernate-core</artifactId>
                </exclusion>
            </exclusions>
            <!-- satisfy enforcer rule via 'runtime' scope -->
            <scope>runtime</scope>
        </dependency>
        <dependency>
            <groupId>org.n52.sensorweb.sos</groupId>
            <artifactId>api</artifactId>
            <version>${sos.version}</version>
            <exclusions>
                <exclusion>
                    <groupId>com.fasterxml.jackson.core</groupId>
                    <artifactId>jackson-core</artifactId>
                </exclusion>
                <exclusion>
                    <groupId>com.fasterxml.jackson.core</groupId>
                    <artifactId>jackson-databind</artifactId>
                </exclusion>
                <exclusion>
                    <groupId>org.reflections</groupId>
                    <artifactId>reflections</artifactId>
                </exclusion>
            </exclusions>
        </dependency>
        <dependency>
            <groupId>org.reflections</groupId>
            <artifactId>reflections</artifactId>
            <version>0.9.9-RC1</version>
            <!-- 'runtime' to be able excluding dependencyConvergence conflicts -->
            <scope>runtime</scope>
            <exclusions>
                <exclusion>
                    <!--SOS API uses higher version--> 
                    <groupId>org.javassist</groupId>
                    <artifactId>javassist</artifactId>
                </exclusion>
                <exclusion>
                    <!--SOS API uses higher version--> 
                    <groupId>com.google.guava</groupId>
                    <artifactId>guava</artifactId>
                </exclusion>
                <exclusion>
                    <!--xmlgraphics uses higher version--> 
                    <groupId>xml-apis</groupId>
                    <artifactId>xml-apis</artifactId>
                </exclusion>
            </exclusions>
        </dependency>
        
        <dependency>
            <groupId>org.hibernate</groupId>
            <artifactId>hibernate-core</artifactId>
            <version>4.3.11.Final</version>
        </dependency>
        
        <dependency>
            <groupId>org.slf4j</groupId>
            <artifactId>slf4j-api</artifactId>
        </dependency>
    </dependencies>
    
</project>
<|MERGE_RESOLUTION|>--- conflicted
+++ resolved
@@ -14,10 +14,7 @@
 
     <properties>
         <sos.version>4.4.0-SNAPSHOT</sos.version>
-<<<<<<< HEAD
-=======
         <hibernate.spatial.version>4.3.1-52N</hibernate.spatial.version>
->>>>>>> 20ea7a7c
     </properties>
     
     <dependencies>
