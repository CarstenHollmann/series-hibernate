--- conflicted
+++ resolved
@@ -13,12 +13,12 @@
     <url>http://52north.org/communities/sensorweb/</url>
 
     <properties>
-<<<<<<< HEAD
+<!--<<<<<<< HEAD-->
         <sos.version>4.4.0-SNAPSHOT</sos.version>
-=======
-        <sos.version>4.3.7</sos.version>
+<!--=======-->
+        <!--<sos.version>4.3.7</sos.version>-->
         <hibernate.spatial.version>4.3.1-52N</hibernate.spatial.version>
->>>>>>> 25534771
+<!-->>>>>>> origin/develop-->
     </properties>
     
     <dependencies>
