<?xml version="1.0" encoding="UTF-8"?>
<project xmlns="http://maven.apache.org/POM/4.0.0" xmlns:xsi="http://www.w3.org/2001/XMLSchema-instance" xsi:schemaLocation="http://maven.apache.org/POM/4.0.0 http://maven.apache.org/maven-v4_0_0.xsd">
    <modelVersion>4.0.0</modelVersion>
    <parent>
        <groupId>org.n52.series.db</groupId>
        <artifactId>parent</artifactId>
<<<<<<< HEAD
        <version>2.0.0-alpha.2</version>
=======
        <version>2.0.0-SNAPSHOT</version>
>>>>>>> ad15080b
    </parent>
    <artifactId>dialects</artifactId>
    <packaging>jar</packaging>
    <name>Series Database Model - Hibernate Spatial Dialects</name>

    <dependencies>
        <dependency>
            <groupId>org.hibernate</groupId>
            <artifactId>hibernate-core</artifactId>
            <scope>provided</scope>
        </dependency>
        <dependency>
            <groupId>org.hibernate</groupId>
            <artifactId>hibernate-spatial</artifactId>
        </dependency>
        <dependency>
            <groupId>org.geolatte</groupId>
            <artifactId>geolatte-geom</artifactId>
            <scope>provided</scope>
        </dependency>
    </dependencies>

</project>
<|MERGE_RESOLUTION|>--- conflicted
+++ resolved
@@ -4,11 +4,7 @@
     <parent>
         <groupId>org.n52.series.db</groupId>
         <artifactId>parent</artifactId>
-<<<<<<< HEAD
-        <version>2.0.0-alpha.2</version>
-=======
         <version>2.0.0-SNAPSHOT</version>
->>>>>>> ad15080b
     </parent>
     <artifactId>dialects</artifactId>
     <packaging>jar</packaging>
