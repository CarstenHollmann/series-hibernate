--- conflicted
+++ resolved
@@ -41,8 +41,7 @@
     }
 
     public QI18nPlatformEntity(PathMetadata metadata) {
-<<<<<<< HEAD
-        this(metadata, PathInits.getFor(metadata, INITS));
+        super(I18nPlatformEntity.class, metadata);
     }
 
     public QI18nPlatformEntity(PathMetadata metadata, PathInits inits) {
@@ -52,9 +51,6 @@
     public QI18nPlatformEntity(Class<? extends I18nPlatformEntity> type, PathMetadata metadata, PathInits inits) {
         super(type, metadata, inits);
         this.entity = inits.isInitialized("entity") ? new org.n52.series.db.beans.QPlatformEntity(forProperty("entity"), inits.get("entity")) : null;
-=======
-        super(I18nPlatformEntity.class, metadata);
->>>>>>> a0490ee4
     }
 
 }
