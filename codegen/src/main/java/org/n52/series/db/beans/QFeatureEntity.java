--- conflicted
+++ resolved
@@ -25,12 +25,9 @@
     public final QAbstractFeatureEntity _super;
 
     //inherited
-<<<<<<< HEAD
-=======
     public final SetPath<AbstractFeatureEntity<?>, QAbstractFeatureEntity> children;
 
     //inherited
->>>>>>> d0b45c22
     public final StringPath description;
 
     // inherited
@@ -45,18 +42,12 @@
     //inherited
     public final StringPath name;
 
-<<<<<<< HEAD
-=======
-    // inherited
-    public final QCodespaceEntity nameCodespace;
-
     //inherited
     public final SetPath<org.n52.series.db.beans.parameter.ParameterEntity<?>, org.n52.series.db.beans.parameter.QParameterEntity> parameters;
 
     //inherited
     public final SetPath<AbstractFeatureEntity<?>, QAbstractFeatureEntity> parents;
 
->>>>>>> d0b45c22
     //inherited
     public final SetPath<org.n52.series.db.beans.i18n.I18nFeatureEntity, org.n52.series.db.beans.i18n.QI18nFeatureEntity> translations;
 
