--- conflicted
+++ resolved
@@ -5,24 +5,6 @@
 This project includes: 
   AntLR Parser Generator under BSD License
   Bridge method injection annotations under MIT License
-<<<<<<< HEAD
-  ClassMate under The Apache Software License, Version 2.0
-  Codegen under Apache License, Version 2.0
-  com.vividsolutions:jts-core under GNU Lesser General Public License, Version 2.1
-  Core Hibernate O/RM functionality under GNU Lesser General Public License
-  dom4j under DOM4J license, http://dom4j.sourceforge.net/dom4j-1.6.1/license.html (BSD style)
-  Eclipse ECJ under Eclipse Public License v1.0
-  FindBugs-Annotations under GNU Lesser Public License
-  FindBugs-jsr305 under The Apache Software License, Version 2.0
-  geolatte-geom under LGPL 3.0
-  Hibernate Commons Annotations under GNU Lesser General Public License
-  hibernate-spatial under GNU Lesser General Public License (LGPL) version 2.1
-  Java Annotation Indexer under Apache License, Version 2.0
-  Java Persistence API, Version 2.1 under Eclipse Public License (EPL), Version 1.0 or Eclipse Distribution License (EDL), Version 1.0
-  Java Transaction API under Common Development and Distribution License or GNU General Public License, Version 2 with the Classpath Exception
-  Javassist under MPL 1.1 or LGPL 2.1 or Apache License 2.0
-  javax.inject under The Apache Software License, Version 2.0
-=======
   Byte Buddy (without dependencies) under The Apache Software License, Version 2.0
   ClassMate under The Apache Software License, Version 2.0
   Codegen under Apache License, Version 2.0
@@ -44,16 +26,12 @@
   javax.persistence-api under Eclipse Public License v1.0 or Eclipse Distribution License v. 1.0
   JAXB Runtime under CDDL+GPL License
   jaxb-api under CDDL 1.1 or GPL2 w/ CPE
->>>>>>> 38156c10
   JBoss Logging 3 under Apache License, version 2.0
   Joda-Time under Apache 2
   lang under The Apache Software License, Version 2.0
   Logback Classic Module under Eclipse Public License - v 1.0 or GNU Lesser General Public License
   Logback Core Module under Eclipse Public License - v 1.0 or GNU Lesser General Public License
-<<<<<<< HEAD
-=======
   org.locationtech.jts:jts-core under Eclipse Publish License, Version 1.0 or Eclipse Distribution License - v 1.0
->>>>>>> 38156c10
   Querydsl - Codegen module under Apache License, Version 2.0
   Querydsl - Core module under Apache License, Version 2.0
   Querydsl - JPA Codegen support under Apache License, Version 2.0
@@ -79,7 +57,4 @@
   Spring JDBC under Apache License, Version 2.0
   Spring Object/Relational Mapping under Apache License, Version 2.0
   Spring Transaction under Apache License, Version 2.0
-<<<<<<< HEAD
-=======
   TXW2 Runtime under CDDL+GPL License
->>>>>>> 38156c10
