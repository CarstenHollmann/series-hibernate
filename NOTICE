--- conflicted
+++ resolved
@@ -10,14 +10,6 @@
   Extended StAX API under Eclipse Distribution License - v 1.0
   fastinfoset under Apache License, Version 2.0 or Eclipse Distribution License - v 1.0
   FindBugs-jsr305 under The Apache Software License, Version 2.0
-<<<<<<< HEAD
-  Guava InternalFutureFailureAccess and InternalFutures under The Apache Software License, Version 2.0
-  Guava ListenableFuture only under The Apache Software License, Version 2.0
-  Guava: Google Core Libraries for Java under Apache License, Version 2.0
-=======
-  geolatte-geom under LGPL 3.0
-  Hamcrest under BSD License 3
->>>>>>> d8d83f78
   Hibernate Commons Annotations under GNU Library General Public License v2.1 or later
   Hibernate ORM - hibernate-core under GNU Library General Public License v2.1 or later
   istack common utility code runtime under Eclipse Distribution License - v 1.0
