Copyright 2013 52°North Initiative for Geospatial Open Source Software GmbH

Licensed under GNU General Public License, Version 2.0

This project includes: 
  52°North Jan Mayen under The Apache Software License, Version 2.0
  Animal Sniffer Annotations under MIT license
  AntLR Parser Generator under BSD License
  Byte Buddy (without dependencies) under Apache License, Version 2.0
  Checker Qual under The MIT License
  ClassMate under Apache License, Version 2.0
  dom4j under BSD 3-clause New License
  error-prone annotations under Apache 2.0
  Extended StAX API under Eclipse Distribution License - v 1.0
  fastinfoset under Apache License, Version 2.0 or Eclipse Distribution License - v 1.0
  FindBugs-jsr305 under The Apache Software License, Version 2.0
  Guava InternalFutureFailureAccess and InternalFutures under The Apache Software License, Version 2.0
  Guava ListenableFuture only under The Apache Software License, Version 2.0
  Guava: Google Core Libraries for Java under Apache License, Version 2.0
<<<<<<< HEAD
=======
  Hamcrest under BSD License 3
>>>>>>> 1a286732
  Hibernate Commons Annotations under GNU Library General Public License v2.1 or later
  Hibernate ORM - hibernate-core under GNU Library General Public License v2.1 or later
  istack common utility code runtime under Eclipse Distribution License - v 1.0
  J2ObjC Annotations under The Apache Software License, Version 2.0
  Jackson-annotations under The Apache Software License, Version 2.0
  Jackson-core under The Apache Software License, Version 2.0
  jackson-databind under The Apache Software License, Version 2.0
  jakarta.xml.bind-api under Eclipse Distribution License - v 1.0
  Java Annotation Indexer under Apache License, Version 2.0
  Java Transaction API under Common Development and Distribution License or GNU General Public License, Version 2 with the Classpath Exception
  JavaBeans Activation Framework API jar under CDDL/GPLv2+CE
  Javassist under MPL 1.1 or LGPL 2.1 or Apache License 2.0
  javax.inject under The Apache Software License, Version 2.0
  javax.persistence-api under Eclipse Public License v1.0 or Eclipse Distribution License v. 1.0
<<<<<<< HEAD
  JAXB Runtime under CDDL+GPL License
  jaxb-api under CDDL 1.1 or GPL2 w/ CPE
  JBoss Logging 3 under Apache License, version 2.0
  Joda-Time under Apache License, Version 2.0
  Logback Classic Module under Eclipse Public License - v 1.0 or GNU Lesser General Public License
  Logback Core Module under Eclipse Public License - v 1.0 or GNU Lesser General Public License
=======
  JAXB Runtime under Eclipse Distribution License - v 1.0
  jaxb-api under CDDL 1.1 or GPL2 w/ CPE
  JBoss Logging 3 under Apache License, version 2.0
  Joda-Time under Apache License, Version 2.0
  Neo Visionaries Internationalization Package under The Apache Software License, Version 2.0
  Old JAXB Runtime under Eclipse Distribution License - v 1.0
>>>>>>> 1a286732
  org.locationtech.jts:jts-core under Eclipse Publish License, Version 1.0 or Eclipse Distribution License - v 1.0
  Series Database Model - Entities under The Apache Software License, Version 2.0
  Series Database Model - Generator under The Apache Software License, Version 2.0
  Series Database Model - Hibernate Spatial Dialects under The Apache Software License, Version 2.0
  Series Database Model - Hibernate Types under The Apache Software License, Version 2.0
  Series Database Model - Mappings under The Apache Software License, Version 2.0
  Series Database Model - Parent under The Apache Software License, Version 2.0
  SLF4J API Module under MIT License
  TXW2 Runtime under Eclipse Distribution License - v 1.0
<|MERGE_RESOLUTION|>--- conflicted
+++ resolved
@@ -17,10 +17,7 @@
   Guava InternalFutureFailureAccess and InternalFutures under The Apache Software License, Version 2.0
   Guava ListenableFuture only under The Apache Software License, Version 2.0
   Guava: Google Core Libraries for Java under Apache License, Version 2.0
-<<<<<<< HEAD
-=======
   Hamcrest under BSD License 3
->>>>>>> 1a286732
   Hibernate Commons Annotations under GNU Library General Public License v2.1 or later
   Hibernate ORM - hibernate-core under GNU Library General Public License v2.1 or later
   istack common utility code runtime under Eclipse Distribution License - v 1.0
@@ -35,21 +32,12 @@
   Javassist under MPL 1.1 or LGPL 2.1 or Apache License 2.0
   javax.inject under The Apache Software License, Version 2.0
   javax.persistence-api under Eclipse Public License v1.0 or Eclipse Distribution License v. 1.0
-<<<<<<< HEAD
-  JAXB Runtime under CDDL+GPL License
-  jaxb-api under CDDL 1.1 or GPL2 w/ CPE
-  JBoss Logging 3 under Apache License, version 2.0
-  Joda-Time under Apache License, Version 2.0
-  Logback Classic Module under Eclipse Public License - v 1.0 or GNU Lesser General Public License
-  Logback Core Module under Eclipse Public License - v 1.0 or GNU Lesser General Public License
-=======
   JAXB Runtime under Eclipse Distribution License - v 1.0
   jaxb-api under CDDL 1.1 or GPL2 w/ CPE
   JBoss Logging 3 under Apache License, version 2.0
   Joda-Time under Apache License, Version 2.0
   Neo Visionaries Internationalization Package under The Apache Software License, Version 2.0
   Old JAXB Runtime under Eclipse Distribution License - v 1.0
->>>>>>> 1a286732
   org.locationtech.jts:jts-core under Eclipse Publish License, Version 1.0 or Eclipse Distribution License - v 1.0
   Series Database Model - Entities under The Apache Software License, Version 2.0
   Series Database Model - Generator under The Apache Software License, Version 2.0
