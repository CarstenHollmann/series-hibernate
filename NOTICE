--- conflicted
+++ resolved
@@ -16,12 +16,7 @@
   FindBugs-jsr305 under The Apache Software License, Version 2.0
   Guava InternalFutureFailureAccess and InternalFutures under The Apache Software License, Version 2.0
   Guava ListenableFuture only under The Apache Software License, Version 2.0
-<<<<<<< HEAD
-  Guava: Google Core Libraries for Java under The Apache Software License, Version 2.0
-=======
   Guava: Google Core Libraries for Java under Apache License, Version 2.0
-  Hamcrest Core under New BSD License
->>>>>>> ba27018d
   Hibernate Commons Annotations under GNU Library General Public License v2.1 or later
   Hibernate ORM - hibernate-core under GNU Library General Public License v2.1 or later
   istack common utility code runtime under CDDL 1.1 or GPL2 w/ CPE
@@ -38,14 +33,9 @@
   JAXB Runtime under CDDL+GPL License
   jaxb-api under CDDL 1.1 or GPL2 w/ CPE
   JBoss Logging 3 under Apache License, version 2.0
-<<<<<<< HEAD
-  Joda-Time under Apache 2
+  Joda-Time under Apache License, Version 2.0
   Logback Classic Module under Eclipse Public License - v 1.0 or GNU Lesser General Public License
   Logback Core Module under Eclipse Public License - v 1.0 or GNU Lesser General Public License
-=======
-  Joda-Time under Apache License, Version 2.0
-  JUnit under Eclipse Public License 1.0
->>>>>>> ba27018d
   org.locationtech.jts:jts-core under Eclipse Publish License, Version 1.0 or Eclipse Distribution License - v 1.0
   Series Database Model - Entities under The Apache Software License, Version 2.0
   Series Database Model - Generator under The Apache Software License, Version 2.0
