--- conflicted
+++ resolved
@@ -16,51 +16,12 @@
  */
 package org.n52.series.db.beans.ereporting;
 
-<<<<<<< HEAD
-import org.n52.series.db.beans.dataset.ProfileDataset;
-
-public abstract class EReportingProfileDatasetEntity extends EReportingDatasetEntity
-        implements ProfileDataset {
-=======
 import java.io.Serializable;
->>>>>>> a354bac4
 
 public class EReportingProfileDatasetEntity implements Serializable {
 
     public static final String SAMPLING_POINT = "samplingPoint";
 
-<<<<<<< HEAD
-    @Override
-    public String getVerticalParameterName() {
-        return verticalParameterName;
-    }
-
-    @Override
-    public void setVerticalParameterName(String verticalParameterName) {
-        this.verticalParameterName = verticalParameterName;
-    }
-
-    @Override
-    public String getVerticalFromParameterName() {
-        return verticalFromParameterName;
-    }
-
-    @Override
-    public void setVerticalFromParameterName(String verticalFromParameterName) {
-        this.verticalFromParameterName = verticalFromParameterName;
-    }
-
-    @Override
-    public String getVerticalToParameterName() {
-        return verticalToParameterName;
-    }
-
-    @Override
-    public void setVerticalToParameterName(String verticalToParameterName) {
-        this.verticalToParameterName = verticalToParameterName;
-    }
-
-=======
     private static final long serialVersionUID = 3767122728005217055L;
 
     private EReportingSamplingPointEntity samplingPoint;
@@ -78,5 +39,4 @@
         setSamplingPoint(((EReportingProfileDatasetEntity) dataset).getSamplingPoint());
         return this;
     }
->>>>>>> a354bac4
 }