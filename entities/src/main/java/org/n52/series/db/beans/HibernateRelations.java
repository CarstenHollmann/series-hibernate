--- conflicted
+++ resolved
@@ -371,13 +371,6 @@
         @Deprecated
         default boolean hasPhenomenonTimeStart() {
             return hasSamplingTimeStart();
-<<<<<<< HEAD
-        }
-
-        default boolean hasSamplingTimeStart() {
-            return getSamplingTimeStart() != null;
-=======
->>>>>>> 061187ff
         }
 
         /**
@@ -408,13 +401,6 @@
         @Deprecated
         default boolean hasPhenomenonTimeEnd() {
             return hasSamplingTimeEnd();
-<<<<<<< HEAD
-        }
-
-        default boolean hasSamplingTimeEnd() {
-            return getSamplingTimeEnd() != null;
-=======
->>>>>>> 061187ff
         }
     }
 
