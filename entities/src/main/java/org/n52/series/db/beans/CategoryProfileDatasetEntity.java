/*
 * Copyright 2015-2018 52°North Initiative for Geospatial Open Source
 * Software GmbH
 *
 * Licensed under the Apache License, Version 2.0 (the "License");
 * you may not use this file except in compliance with the License.
 * You may obtain a copy of the License at
 *
 *    http://www.apache.org/licenses/LICENSE-2.0
 *
 * Unless required by applicable law or agreed to in writing, software
 * distributed under the License is distributed on an "AS IS" BASIS,
 * WITHOUT WARRANTIES OR CONDITIONS OF ANY KIND, either express or implied.
 * See the License for the specific language governing permissions and
 * limitations under the License.
 */

package org.n52.series.db.beans;

<<<<<<< HEAD
import org.n52.series.db.beans.data.Data;
=======
import org.n52.series.db.beans.dataset.CategoryProfileDataset;
>>>>>>> 724d2781

public class CategoryProfileDatasetEntity extends ProfileDatasetEntity implements CategoryProfileDataset {

    private static final long serialVersionUID = -2450158334551569733L;

<<<<<<< HEAD
    @Override
    public String getDefaultValueType() {
        return Data.CategoryData.VALUE_TYPE + "-" + super.getDefaultValueType();
    }
=======
>>>>>>> 724d2781
}<|MERGE_RESOLUTION|>--- conflicted
+++ resolved
@@ -17,21 +17,10 @@
 
 package org.n52.series.db.beans;
 
-<<<<<<< HEAD
-import org.n52.series.db.beans.data.Data;
-=======
 import org.n52.series.db.beans.dataset.CategoryProfileDataset;
->>>>>>> 724d2781
 
 public class CategoryProfileDatasetEntity extends ProfileDatasetEntity implements CategoryProfileDataset {
 
     private static final long serialVersionUID = -2450158334551569733L;
 
-<<<<<<< HEAD
-    @Override
-    public String getDefaultValueType() {
-        return Data.CategoryData.VALUE_TYPE + "-" + super.getDefaultValueType();
-    }
-=======
->>>>>>> 724d2781
 }