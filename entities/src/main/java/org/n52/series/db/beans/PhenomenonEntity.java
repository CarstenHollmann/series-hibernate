--- conflicted
+++ resolved
@@ -48,8 +48,5 @@
         PhenomenonEntity other = (PhenomenonEntity) obj;
         return super.equals(other) && Objects.equals(getStaIdentifier(), other.getStaIdentifier());
     }
-<<<<<<< HEAD
-=======
 
->>>>>>> ba27018d
 }