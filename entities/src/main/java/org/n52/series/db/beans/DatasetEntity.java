/*
 * Copyright 2015-2019 52°North Initiative for Geospatial Open Source
 * Software GmbH
 *
 * Licensed under the Apache License, Version 2.0 (the "License");
 * you may not use this file except in compliance with the License.
 * You may obtain a copy of the License at
 *
 *    http://www.apache.org/licenses/LICENSE-2.0
 *
 * Unless required by applicable law or agreed to in writing, software
 * distributed under the License is distributed on an "AS IS" BASIS,
 * WITHOUT WARRANTIES OR CONDITIONS OF ANY KIND, either express or implied.
 * See the License for the specific language governing permissions and
 * limitations under the License.
 */
package org.n52.series.db.beans;

import java.io.Serializable;
import java.math.BigDecimal;
import java.sql.Timestamp;
import java.util.Collections;
import java.util.Date;
import java.util.List;
import java.util.Set;
import java.util.stream.Collectors;

import org.n52.series.db.beans.dataset.DatasetType;
import org.n52.series.db.beans.dataset.ObservationType;
import org.n52.series.db.beans.dataset.ValueType;
import org.n52.series.db.beans.ereporting.EReportingProfileDatasetEntity;
import org.n52.series.db.beans.sampling.SamplingProfileDatasetEntity;
import org.n52.series.db.common.Utils;

public class DatasetEntity extends DescribableEntity implements Serializable {

    public static final String ENTITY_ALIAS = "dataset";

    public static final String PROPERTY_OFFERING = "offering";
    public static final String PROPERTY_PROCEDURE = "procedure";
    public static final String PROPERTY_PLATFORM = "platform";
    public static final String PROPERTY_PHENOMENON = "phenomenon";
    public static final String PROPERTY_CATEGORY = "category";
    public static final String PROPERTY_FEATURE = "feature";
    public static final String PROPERTY_DATASET_TYPE = "datasetType";
    public static final String PROPERTY_OBSERVATION_TYPE = "observationType";
    public static final String PROPERTY_VALUE_TYPE = "valueType";
    public static final String PROPERTY_FIRST_VALUE_AT = "firstValueAt";
    public static final String PROPERTY_LAST_VALUE_AT = "lastValueAt";
    public static final String PROPERTY_PUBLISHED = "published";
    public static final String PROPERTY_DELETED = "deleted";
    public static final String HIDDEN_CHILD = "hidden";

    public static final String PROPERTY_MOBILE = "mobile";
    public static final String PROPERTY_INSITU = "insitu";

    public static final String PROPERTY_UNIT = "unit";

    public static final String PROPERTY_SAMPLING_PROFILE = "samplingProfile";
    public static final String PROPERTY_EREPORTING_PROFILE = "ereportingProfile";

    private static final long serialVersionUID = -7491530543976690237L;

    private PhenomenonEntity phenomenon;

    private ProcedureEntity procedure;

    private OfferingEntity offering;

    private AbstractFeatureEntity<?> feature;

    private CategoryEntity category;

    private PlatformEntity platform;

    private boolean published = true;

    private boolean deleted;

    private boolean disabled;

    private DatasetType datasetType;

    private ObservationType observationType;

    private ValueType valueType;

    private Set<Date> resultTimes;

    private Date firstValueAt;

    private Date lastValueAt;

    private DataEntity<?> firstObservation;

    private DataEntity<?> lastObservation;

    private BigDecimal firstQuantityValue;

    private BigDecimal lastQuantityValue;

    private UnitEntity unit;

    private long observationCount = -1;

    private boolean hidden;

    private FormatEntity omObservationType;

    private boolean mobile;

    private boolean insitu = true;

    private String originTimezone;

    private Set<RelatedDatasetEntity> relatedDatasets;

    private List<DatasetEntity> referenceValues;

    private Integer numberOfDecimals;

    private VerticalMetadataEntity verticalMetadata;

    private SamplingProfileDatasetEntity samplingProfile;

    private EReportingProfileDatasetEntity ereportingProfile;

    public DatasetEntity() {
        this(DatasetType.not_initialized, ObservationType.not_initialized, ValueType.not_initialized);
    }

<<<<<<< HEAD
    public DatasetEntity(final String type) {
        this(ValueType.valueOf(type));
=======
    public DatasetEntity(String datasetType, String observationType, String valueType) {
        this(DatasetType.valueOf(datasetType), ObservationType.valueOf(observationType), ValueType.valueOf(valueType));
>>>>>>> bdd8aa29
    }

    public DatasetEntity(DatasetType datasetType, ObservationType observationType, ValueType valueType) {
        this.datasetType = datasetType;
        this.observationType = observationType;
        this.valueType = valueType;
    }

    public CategoryEntity getCategory() {
        return category;
    }

<<<<<<< HEAD
    public void setCategory(final CategoryEntity category) {
=======
    public DatasetEntity setCategory(CategoryEntity category) {
>>>>>>> bdd8aa29
        this.category = category;
        return this;
    }

    public PhenomenonEntity getPhenomenon() {
        return phenomenon;
    }

    public DatasetEntity setPhenomenon(final PhenomenonEntity phenomenon) {
        this.phenomenon = phenomenon;
        return this;
    }

    public PhenomenonEntity getObservableProperty() {
        return getPhenomenon();
    }

    public DatasetEntity setObservableProperty(final PhenomenonEntity observableProperty) {
        return setPhenomenon(observableProperty);
    }

    public ProcedureEntity getProcedure() {
        return procedure;
    }

    public DatasetEntity setProcedure(final ProcedureEntity procedure) {
        this.procedure = procedure;
        return this;
    }

    public OfferingEntity getOffering() {
        return offering;
    }

    public DatasetEntity setOffering(final OfferingEntity offering) {
        this.offering = offering;
        return this;
    }

    public boolean isSetOffering() {
        return getOffering() != null;
    }

    public AbstractFeatureEntity<?> getFeature() {
        return feature;
    }

    public DatasetEntity setFeature(AbstractFeatureEntity<?> feature) {
        this.feature = feature;
        return this;
    }

    public boolean isSetFeature() {
        return getFeature() != null;
    }

    public PlatformEntity getPlatform() {
        return platform;
    }

<<<<<<< HEAD
    public void setPlatform(final PlatformEntity platform) {
=======
    public DatasetEntity setPlatform(PlatformEntity platform) {
>>>>>>> bdd8aa29
        this.platform = platform;
        return this;
    }

    public Boolean isPublished() {
        return published;
    }

<<<<<<< HEAD
    public void setPublished(final boolean published) {
=======
    public DatasetEntity setPublished(boolean published) {
>>>>>>> bdd8aa29
        this.published = published;
        return this;
    }

    public boolean isDeleted() {
        return deleted;
    }

    public DatasetEntity setDeleted(final boolean deleted) {
        this.deleted = deleted;
        return this;
    }

    public boolean getDeleted() {
        return deleted;
    }

    public DatasetEntity setDisabled(final boolean disabled) {
        this.disabled = disabled;
        return this;
    }

    public boolean getDisabled() {
        return disabled;
    }

    public boolean isDisabled() {
        return disabled;
    }

    public boolean isSetOmObservationType() {
        return (getOmObservationType() != null) && getOmObservationType().isSetFormat();
    }

    public Date getFirstValueAt() {
        return Utils.createUnmutableTimestamp(firstValueAt);
    }

<<<<<<< HEAD
    public void setFirstValueAt(final Date firstValueAt) {
=======
    public DatasetEntity setFirstValueAt(Date firstValueAt) {
>>>>>>> bdd8aa29
        this.firstValueAt = Utils.createUnmutableTimestamp(firstValueAt);
        return this;
    }

    public boolean isSetFirstValueAt() {
        return getFirstValueAt() != null;
    }

    public Date getLastValueAt() {
        return Utils.createUnmutableTimestamp(lastValueAt);
    }

<<<<<<< HEAD
    public void setLastValueAt(final Date lastValueAt) {
=======
    public DatasetEntity setLastValueAt(Date lastValueAt) {
>>>>>>> bdd8aa29
        this.lastValueAt = Utils.createUnmutableTimestamp(lastValueAt);
        return this;
    }

    public boolean isSetLastValueAt() {
        return getLastValueAt() != null;
    }

    public DataEntity<?> getFirstObservation() {
        return firstObservation;
    }

    public DatasetEntity setFirstObservation(DataEntity<?> firstObservation) {
        this.firstObservation = firstObservation;
        return this;
    }

    public DataEntity<?> getLastObservation() {
        return lastObservation;
    }

    public DatasetEntity setLastObservation(DataEntity<?> lastObservation) {
        this.lastObservation = lastObservation;
        return this;
    }

    public BigDecimal getFirstQuantityValue() {
        return firstQuantityValue;
    }

<<<<<<< HEAD
    public void setFirstQuantityValue(final BigDecimal firstValue) {
=======
    public DatasetEntity setFirstQuantityValue(BigDecimal firstValue) {
>>>>>>> bdd8aa29
        this.firstQuantityValue = firstValue;
        return this;
    }

    public BigDecimal getLastQuantityValue() {
        return lastQuantityValue;
    }

<<<<<<< HEAD
    public void setLastQuantityValue(final BigDecimal lastValue) {
=======
    public DatasetEntity setLastQuantityValue(BigDecimal lastValue) {
>>>>>>> bdd8aa29
        this.lastQuantityValue = lastValue;
        return this;
    }

    public DatasetType getDatasetType() {
        return datasetType;
    }

    public DatasetEntity setDatasetType(DatasetType datasetType) {
        this.datasetType = datasetType;
        return this;
    }

    public ObservationType getObservationType() {
        return observationType;
    }

    public DatasetEntity setObservationType(ObservationType observationType) {
        this.observationType = observationType;
        return this;
    }

    public ValueType getValueType() {
        return valueType;
    }

    public DatasetEntity setValueType(ValueType valueType) {
        this.valueType = valueType;
        return this;
    }

    /**
     * @return a list of result times
     * @since 2.0.0
     */

    public Set<Date> getResultTimes() {
        final Set<Date> unmodifiableResultTimes = wrapToUnmutables(resultTimes);
        return unmodifiableResultTimes != null ? Collections.unmodifiableSet(unmodifiableResultTimes) : null;
    }

    /**
     * @param resultTimes
     *            a list of result times
     * @since 2.0.0
     */

    public DatasetEntity setResultTimes(Set<Date> resultTimes) {
        this.resultTimes = wrapToUnmutables(resultTimes);
<<<<<<< HEAD
    }

    private Set<Date> wrapToUnmutables(final Set<Date> dates) {
        return dates != null
                ? dates.stream().map(d -> d != null ? new Timestamp(d.getTime()) : null).collect(Collectors.toSet())
                : null;
=======
        return this;
>>>>>>> bdd8aa29
    }

    public UnitEntity getUnit() {
        return unit;
    }

<<<<<<< HEAD
    public void setUnit(final UnitEntity unit) {
=======
    public DatasetEntity setUnit(UnitEntity unit) {
>>>>>>> bdd8aa29
        this.unit = unit;
        return this;
    }

    public boolean hasUnit() {
        return unit != null;
    }

    public String getUnitI18nName(final String locale) {
        return unit != null
                // ? unit.getNameI18n(locale)
                ? unit.getUnit()
                : "";
    }

    public List<DatasetEntity> getReferenceValues() {
        return referenceValues;
    }

    public DatasetEntity setReferenceValues(List<DatasetEntity> referenceValues) {
        this.referenceValues = referenceValues;
        return this;
    }

    public boolean hasReferenceValues() {
        return getReferenceValues() != null && !getReferenceValues().isEmpty();
    }

    public Integer getNumberOfDecimals() {
        return numberOfDecimals;
    }

    public DatasetEntity setNumberOfDecimals(Integer numberOfDecimals) {
        this.numberOfDecimals = numberOfDecimals;
        return this;
    }

    public DatasetEntity setObservationCount(long count) {
        this.observationCount = count;
        return this;
    }

    public long getObservationCount() {
        return observationCount;
    }

    public boolean isHidden() {
        return hidden;
    }

    public DatasetEntity setHidden(final boolean hidden) {
        this.hidden = hidden;
        return this;
    }

    public FormatEntity getOmObservationType() {
        return omObservationType;
    }

    public DatasetEntity setOmObservationType(FormatEntity omObservationType) {
        this.omObservationType = omObservationType;
        return this;
    }

    public boolean isSetOmObservationtype() {
        return (getOmObservationType() != null) && getOmObservationType().isSetFormat();
    }

    public boolean isMobile() {
        return mobile;
    }

    public DatasetEntity setMobile(boolean mobile) {
        this.mobile = mobile;
        return this;
    }

    public boolean isInsitu() {
        return insitu;
    }

    public DatasetEntity setInsitu(boolean insitu) {
        this.insitu = insitu;
        return this;
    }

    public String getOriginTimezone() {
        return originTimezone;
    }

    public DatasetEntity setOriginTimezone(String originTimezone) {
        this.originTimezone = originTimezone;
        return this;
    }

    public boolean isSetOriginTimezone() {
        return getOriginTimezone() != null && !getOriginTimezone().isEmpty();
    }

    public Set<RelatedDatasetEntity> getRelatedDatasets() {
        return relatedDatasets;
    }

<<<<<<< HEAD
    public void setRelatedObservations(final Set<RelatedDatasetEntity> relatedDataset) {
        this.relatedDatasets.clear();
        if (relatedDataset != null) {
            this.relatedDatasets.addAll(relatedDataset);
        }
=======
    public DatasetEntity setRelatedObservations(Set<RelatedDatasetEntity> relatedDataset) {
        this.relatedDatasets = relatedDataset;
        return this;
>>>>>>> bdd8aa29
    }

    public boolean hasRelatedDatasets() {
        return (getRelatedDatasets() != null) && !getRelatedDatasets().isEmpty();
    }

    public VerticalMetadataEntity getVerticalMetadata() {
        return verticalMetadata;
    }

    public DatasetEntity setVerticalMetadata(VerticalMetadataEntity verticalMetadata) {
        this.verticalMetadata = verticalMetadata;
        return this;
    }

    public boolean hasVerticalMetadata() {
        return getVerticalMetadata() != null;
    }

    public SamplingProfileDatasetEntity getSamplingProfile() {
        return samplingProfile;
    }

    public DatasetEntity setSamplingProfile(SamplingProfileDatasetEntity samplingProfile) {
        this.samplingProfile = samplingProfile;
        return this;
    }

    public boolean hasSamplingProfile() {
        return getSamplingProfile() != null;
    }

    public EReportingProfileDatasetEntity getEreportingProfile() {
        return ereportingProfile;
    }

    public DatasetEntity setEreportingProfile(EReportingProfileDatasetEntity ereportingProfile) {
        this.ereportingProfile = ereportingProfile;
        return this;
    }

    public boolean hasEreportingProfile() {
        return getEreportingProfile() != null;
    }

    @Override
    public String getLabelFrom(final String locale) {
        final StringBuilder sb = new StringBuilder();
        sb.append(phenomenon.getLabelFrom(locale)).append(" ");
        sb.append(procedure.getLabelFrom(locale)).append(", ");
        sb.append(feature.getLabelFrom(locale)).append(", ");
        return sb.append(offering.getLabelFrom(locale)).toString();
    }

    @Override
    public String toString() {
        final StringBuilder sb = new StringBuilder();
        return sb.append(getClass().getSimpleName()).append(" [").append(" id: ").append(getId())
                .append(" , category: ").append(getCategory()).append(" , phenomenon: ").append(getPhenomenon())
                .append(" , procedure: ").append(getProcedure()).append(" , offering: ").append(getOffering())
                .append(" , feature: ").append(getFeature()).append(" , service: ").append(getService()).append(" ]")
                .toString();
    }

    public void copy(DatasetEntity dataset) {
        setIdentifier(dataset.getIdentifier());
        setIdentifierCodespace(dataset.getIdentifierCodespace());
        setName(dataset.getName());
        setNameCodespace(dataset.getNameCodespace());
        setDescription(dataset.getDescription());
        if (dataset.getParameters() != null) {
            setParameters(dataset.getParameters().stream().collect(Collectors.toSet()));
        }
        setCategory(dataset.getCategory());
        setDeleted(dataset.isDeleted());
        setDeleted(dataset.isDeleted());
        setDisabled(dataset.isDisabled());
        setFeature(dataset.getFeature());
        setFirstObservation(dataset.getFirstObservation());
        setFirstQuantityValue(dataset.getFirstQuantityValue());
        setFirstValueAt(dataset.getFirstValueAt());
        setHidden(dataset.isHidden());
        setLastObservation(dataset.getLastObservation());
        setLastQuantityValue(dataset.getLastQuantityValue());
        setLastValueAt(dataset.getLastValueAt());
        setObservationCount(dataset.getObservationCount());
        setOmObservationType(dataset.getOmObservationType());
        setOffering(dataset.getOffering());
        setPhenomenon(dataset.getPhenomenon());
        setPlatform(dataset.getPlatform());
        setProcedure(dataset.getProcedure());
        setPublished(dataset.isPublished());
        if (dataset.getRelatedDatasets() != null) {
            setRelatedObservations(dataset.getRelatedDatasets().stream().collect(Collectors.toSet()));
        }
        if (dataset.getResultTimes() != null) {
            setResultTimes(dataset.getResultTimes().stream().collect(Collectors.toSet()));
        }
        if (dataset.hasSamplingProfile()) {
            setSamplingProfile(new SamplingProfileDatasetEntity().copy(dataset.getSamplingProfile()));
        }
        if (dataset.hasEreportingProfile()) {
            setEreportingProfile(new EReportingProfileDatasetEntity().copy(dataset.getEreportingProfile()));
        }
        setUnit(dataset.getUnit());
    }

    private Set<Date> wrapToUnmutables(Set<Date> dates) {
        return dates != null
                ? dates.stream().map(d -> d != null ? new Timestamp(d.getTime()) : null).collect(Collectors.toSet())
                : null;
    }

}<|MERGE_RESOLUTION|>--- conflicted
+++ resolved
@@ -129,13 +129,8 @@
         this(DatasetType.not_initialized, ObservationType.not_initialized, ValueType.not_initialized);
     }
 
-<<<<<<< HEAD
-    public DatasetEntity(final String type) {
-        this(ValueType.valueOf(type));
-=======
     public DatasetEntity(String datasetType, String observationType, String valueType) {
         this(DatasetType.valueOf(datasetType), ObservationType.valueOf(observationType), ValueType.valueOf(valueType));
->>>>>>> bdd8aa29
     }
 
     public DatasetEntity(DatasetType datasetType, ObservationType observationType, ValueType valueType) {
@@ -148,11 +143,7 @@
         return category;
     }
 
-<<<<<<< HEAD
-    public void setCategory(final CategoryEntity category) {
-=======
     public DatasetEntity setCategory(CategoryEntity category) {
->>>>>>> bdd8aa29
         this.category = category;
         return this;
     }
@@ -213,11 +204,7 @@
         return platform;
     }
 
-<<<<<<< HEAD
-    public void setPlatform(final PlatformEntity platform) {
-=======
     public DatasetEntity setPlatform(PlatformEntity platform) {
->>>>>>> bdd8aa29
         this.platform = platform;
         return this;
     }
@@ -226,11 +213,7 @@
         return published;
     }
 
-<<<<<<< HEAD
-    public void setPublished(final boolean published) {
-=======
     public DatasetEntity setPublished(boolean published) {
->>>>>>> bdd8aa29
         this.published = published;
         return this;
     }
@@ -269,11 +252,7 @@
         return Utils.createUnmutableTimestamp(firstValueAt);
     }
 
-<<<<<<< HEAD
-    public void setFirstValueAt(final Date firstValueAt) {
-=======
     public DatasetEntity setFirstValueAt(Date firstValueAt) {
->>>>>>> bdd8aa29
         this.firstValueAt = Utils.createUnmutableTimestamp(firstValueAt);
         return this;
     }
@@ -286,11 +265,7 @@
         return Utils.createUnmutableTimestamp(lastValueAt);
     }
 
-<<<<<<< HEAD
-    public void setLastValueAt(final Date lastValueAt) {
-=======
     public DatasetEntity setLastValueAt(Date lastValueAt) {
->>>>>>> bdd8aa29
         this.lastValueAt = Utils.createUnmutableTimestamp(lastValueAt);
         return this;
     }
@@ -321,11 +296,7 @@
         return firstQuantityValue;
     }
 
-<<<<<<< HEAD
-    public void setFirstQuantityValue(final BigDecimal firstValue) {
-=======
     public DatasetEntity setFirstQuantityValue(BigDecimal firstValue) {
->>>>>>> bdd8aa29
         this.firstQuantityValue = firstValue;
         return this;
     }
@@ -334,11 +305,7 @@
         return lastQuantityValue;
     }
 
-<<<<<<< HEAD
-    public void setLastQuantityValue(final BigDecimal lastValue) {
-=======
     public DatasetEntity setLastQuantityValue(BigDecimal lastValue) {
->>>>>>> bdd8aa29
         this.lastQuantityValue = lastValue;
         return this;
     }
@@ -388,27 +355,14 @@
 
     public DatasetEntity setResultTimes(Set<Date> resultTimes) {
         this.resultTimes = wrapToUnmutables(resultTimes);
-<<<<<<< HEAD
-    }
-
-    private Set<Date> wrapToUnmutables(final Set<Date> dates) {
-        return dates != null
-                ? dates.stream().map(d -> d != null ? new Timestamp(d.getTime()) : null).collect(Collectors.toSet())
-                : null;
-=======
-        return this;
->>>>>>> bdd8aa29
+        return this;
     }
 
     public UnitEntity getUnit() {
         return unit;
     }
 
-<<<<<<< HEAD
-    public void setUnit(final UnitEntity unit) {
-=======
     public DatasetEntity setUnit(UnitEntity unit) {
->>>>>>> bdd8aa29
         this.unit = unit;
         return this;
     }
@@ -512,17 +466,9 @@
         return relatedDatasets;
     }
 
-<<<<<<< HEAD
-    public void setRelatedObservations(final Set<RelatedDatasetEntity> relatedDataset) {
-        this.relatedDatasets.clear();
-        if (relatedDataset != null) {
-            this.relatedDatasets.addAll(relatedDataset);
-        }
-=======
     public DatasetEntity setRelatedObservations(Set<RelatedDatasetEntity> relatedDataset) {
         this.relatedDatasets = relatedDataset;
         return this;
->>>>>>> bdd8aa29
     }
 
     public boolean hasRelatedDatasets() {
