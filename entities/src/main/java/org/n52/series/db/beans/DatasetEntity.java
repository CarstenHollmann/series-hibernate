/*
 * Copyright 2015-2020 52°North Initiative for Geospatial Open Source
 * Software GmbH
 *
 * Licensed under the Apache License, Version 2.0 (the "License");
 * you may not use this file except in compliance with the License.
 * You may obtain a copy of the License at
 *
 *    http://www.apache.org/licenses/LICENSE-2.0
 *
 * Unless required by applicable law or agreed to in writing, software
 * distributed under the License is distributed on an "AS IS" BASIS,
 * WITHOUT WARRANTIES OR CONDITIONS OF ANY KIND, either express or implied.
 * See the License for the specific language governing permissions and
 * limitations under the License.
 */
package org.n52.series.db.beans;

import java.io.Serializable;
import java.math.BigDecimal;
import java.sql.Timestamp;
import java.util.Collections;
import java.util.Date;
import java.util.List;
import java.util.Set;
import java.util.stream.Collectors;

import org.n52.series.db.beans.dataset.DatasetType;
import org.n52.series.db.beans.dataset.ObservationType;
import org.n52.series.db.beans.dataset.ValueType;
import org.n52.series.db.beans.ereporting.EReportingProfileDatasetEntity;
import org.n52.series.db.beans.sampling.SamplingProfileDatasetEntity;
import org.n52.series.db.common.Utils;

public class DatasetEntity extends DescribableEntity implements Serializable {

    public static final String ENTITY_ALIAS = "dataset";

    public static final String PROPERTY_OFFERING = "offering";
    public static final String PROPERTY_PROCEDURE = "procedure";
    public static final String PROPERTY_PLATFORM = "platform";
    public static final String PROPERTY_PHENOMENON = "phenomenon";
    public static final String PROPERTY_CATEGORY = "category";
    public static final String PROPERTY_FEATURE = "feature";
    public static final String PROPERTY_DATASET_TYPE = "datasetType";
    public static final String PROPERTY_OBSERVATION_TYPE = "observationType";
    public static final String PROPERTY_VALUE_TYPE = "valueType";
    public static final String PROPERTY_FIRST_VALUE_AT = "firstValueAt";
    public static final String PROPERTY_LAST_VALUE_AT = "lastValueAt";
    public static final String PROPERTY_PUBLISHED = "published";
    public static final String PROPERTY_DELETED = "deleted";
    public static final String PROPERTY_DISABLED = "disabled";
    public static final String HIDDEN_CHILD = "hidden";

    public static final String PROPERTY_MOBILE = "mobile";
    public static final String PROPERTY_INSITU = "insitu";

    public static final String PROPERTY_UNIT = "unit";

    public static final String PROPERTY_SAMPLING_PROFILE = "samplingProfile";
    public static final String PROPERTY_EREPORTING_PROFILE = "ereportingProfile";

    private static final long serialVersionUID = -7491530543976690237L;

    private PhenomenonEntity phenomenon;

    private ProcedureEntity procedure;

    private OfferingEntity offering;

    private AbstractFeatureEntity<?> feature;

    private CategoryEntity category;

    private PlatformEntity platform;

    private boolean published = true;

    private boolean deleted;

    private boolean disabled;

    private DatasetType datasetType;

    private ObservationType observationType;

    private ValueType valueType;

    private Set<Date> resultTimes;

    private Date firstValueAt;

    private Date lastValueAt;

    private DataEntity<?> firstObservation;

    private DataEntity<?> lastObservation;

    private BigDecimal firstQuantityValue;

    private BigDecimal lastQuantityValue;

    private UnitEntity unit;

    private long observationCount = -1;

    private boolean hidden;

    private FormatEntity omObservationType;

    private boolean mobile;

    private boolean insitu = true;

    private String originTimezone;

    private Set<RelatedDatasetEntity> relatedDatasets;

    private List<DatasetEntity> referenceValues;

    private Integer numberOfDecimals;

    private VerticalMetadataEntity verticalMetadata;

    private SamplingProfileDatasetEntity samplingProfile;

    private EReportingProfileDatasetEntity ereportingProfile;

    public DatasetEntity() {
        this(DatasetType.not_initialized, ObservationType.not_initialized, ValueType.not_initialized);
    }

    public DatasetEntity(String datasetType, String observationType, String valueType) {
        this(DatasetType.valueOf(datasetType), ObservationType.valueOf(observationType), ValueType.valueOf(valueType));
    }

    public DatasetEntity(DatasetType datasetType, ObservationType observationType, ValueType valueType) {
        this.datasetType = datasetType;
        this.observationType = observationType;
        this.valueType = valueType;
    }

    public CategoryEntity getCategory() {
        return category;
    }

    public DatasetEntity setCategory(CategoryEntity category) {
        this.category = category;
        return this;
    }

    public PhenomenonEntity getPhenomenon() {
        return phenomenon;
    }

    public DatasetEntity setPhenomenon(final PhenomenonEntity phenomenon) {
        this.phenomenon = phenomenon;
        return this;
    }

    public PhenomenonEntity getObservableProperty() {
        return getPhenomenon();
    }

    public DatasetEntity setObservableProperty(final PhenomenonEntity observableProperty) {
        return setPhenomenon(observableProperty);
    }

    public ProcedureEntity getProcedure() {
        return procedure;
    }

    public DatasetEntity setProcedure(final ProcedureEntity procedure) {
        this.procedure = procedure;
        return this;
    }

    public OfferingEntity getOffering() {
        return offering;
    }

    public DatasetEntity setOffering(final OfferingEntity offering) {
        this.offering = offering;
        return this;
    }

    public boolean isSetOffering() {
        return getOffering() != null;
    }

    public AbstractFeatureEntity<?> getFeature() {
        return feature;
    }

    public DatasetEntity setFeature(AbstractFeatureEntity<?> feature) {
        this.feature = feature;
        return this;
    }

    public boolean isSetFeature() {
        return getFeature() != null;
    }

    public PlatformEntity getPlatform() {
        return platform;
    }

    public DatasetEntity setPlatform(PlatformEntity platform) {
        this.platform = platform;
        return this;
    }

    public boolean isSetPlatform() {
        return getPlatform() != null;
    }

    public Boolean isPublished() {
        return published;
    }

    public DatasetEntity setPublished(boolean published) {
        this.published = published;
        return this;
    }

    public boolean isDeleted() {
        return deleted;
    }

    public DatasetEntity setDeleted(final boolean deleted) {
        this.deleted = deleted;
        return this;
    }

    public boolean getDeleted() {
        return deleted;
    }

    public DatasetEntity setDisabled(final boolean disabled) {
        this.disabled = disabled;
        return this;
    }

    public boolean getDisabled() {
        return disabled;
    }

    public boolean isDisabled() {
        return disabled;
    }

    public boolean isSetOmObservationType() {
        return (getOmObservationType() != null) && getOmObservationType().isSetFormat();
    }

    public Date getFirstValueAt() {
        return Utils.createUnmutableTimestamp(firstValueAt);
    }

    public DatasetEntity setFirstValueAt(Date firstValueAt) {
        this.firstValueAt = Utils.createUnmutableTimestamp(firstValueAt);
        return this;
    }

    public boolean isSetFirstValueAt() {
        return getFirstValueAt() != null;
    }

    public Date getLastValueAt() {
        return Utils.createUnmutableTimestamp(lastValueAt);
    }

    public DatasetEntity setLastValueAt(Date lastValueAt) {
        this.lastValueAt = Utils.createUnmutableTimestamp(lastValueAt);
        return this;
    }

    public boolean isSetLastValueAt() {
        return getLastValueAt() != null;
    }

    public DataEntity<?> getFirstObservation() {
        return firstObservation;
    }

    public DatasetEntity setFirstObservation(DataEntity<?> firstObservation) {
        this.firstObservation = firstObservation;
        return this;
    }

    public DataEntity<?> getLastObservation() {
        return lastObservation;
    }

    public DatasetEntity setLastObservation(DataEntity<?> lastObservation) {
        this.lastObservation = lastObservation;
        return this;
    }

    public BigDecimal getFirstQuantityValue() {
        return firstQuantityValue;
    }

    public DatasetEntity setFirstQuantityValue(BigDecimal firstValue) {
        this.firstQuantityValue = firstValue;
        return this;
    }

    public BigDecimal getLastQuantityValue() {
        return lastQuantityValue;
    }

    public DatasetEntity setLastQuantityValue(BigDecimal lastValue) {
        this.lastQuantityValue = lastValue;
        return this;
    }

    public DatasetType getDatasetType() {
        return datasetType;
    }

    public DatasetEntity setDatasetType(DatasetType datasetType) {
        this.datasetType = datasetType;
        return this;
    }

    public ObservationType getObservationType() {
        return observationType;
    }

    public DatasetEntity setObservationType(ObservationType observationType) {
        this.observationType = observationType;
        return this;
    }

    public ValueType getValueType() {
        return valueType;
    }

    public DatasetEntity setValueType(ValueType valueType) {
        this.valueType = valueType;
        return this;
    }

    /**
     * @return a list of result times
     * @since 2.0.0
     */
    public Set<Date> getResultTimes() {
        final Set<Date> unmodifiableResultTimes = wrapToUnmutables(resultTimes);
        return unmodifiableResultTimes != null ? Collections.unmodifiableSet(unmodifiableResultTimes) : null;
    }

    /**
     * @param resultTimes
     *            a list of result times
<<<<<<< HEAD
=======
     *
>>>>>>> d8d83f78
     * @return this
     * @since 2.0.0
     */
    public DatasetEntity setResultTimes(Set<Date> resultTimes) {
        this.resultTimes = wrapToUnmutables(resultTimes);
        return this;
    }

    public UnitEntity getUnit() {
        return unit;
    }

    public DatasetEntity setUnit(UnitEntity unit) {
        this.unit = unit;
        return this;
    }

    public boolean hasUnit() {
        return unit != null;
    }

    public String getUnitI18nName(final String locale) {
        return unit != null
                // ? unit.getNameI18n(locale)
                ? unit.getUnit()
                : "";
    }

    public List<DatasetEntity> getReferenceValues() {
        return referenceValues;
    }

    public DatasetEntity setReferenceValues(List<DatasetEntity> referenceValues) {
        this.referenceValues = referenceValues;
        return this;
    }

    public boolean hasReferenceValues() {
        return getReferenceValues() != null && !getReferenceValues().isEmpty();
    }

    public Integer getNumberOfDecimals() {
        return numberOfDecimals;
    }

    public DatasetEntity setNumberOfDecimals(Integer numberOfDecimals) {
        this.numberOfDecimals = numberOfDecimals;
        return this;
    }

    public DatasetEntity setObservationCount(long count) {
        this.observationCount = count;
        return this;
    }

    public long getObservationCount() {
        return observationCount;
    }

    public boolean isHidden() {
        return hidden;
    }

    public DatasetEntity setHidden(final boolean hidden) {
        this.hidden = hidden;
        return this;
    }

    public FormatEntity getOmObservationType() {
        return omObservationType;
    }

    public DatasetEntity setOmObservationType(FormatEntity omObservationType) {
        this.omObservationType = omObservationType;
        return this;
    }

    public boolean isSetOmObservationtype() {
        return (getOmObservationType() != null) && getOmObservationType().isSetFormat();
    }

    public boolean isMobile() {
        return mobile;
    }

    public DatasetEntity setMobile(boolean mobile) {
        this.mobile = mobile;
        return this;
    }

    public boolean isInsitu() {
        return insitu;
    }

    public DatasetEntity setInsitu(boolean insitu) {
        this.insitu = insitu;
        return this;
    }

    public String getOriginTimezone() {
        return originTimezone;
    }

    public DatasetEntity setOriginTimezone(String originTimezone) {
        this.originTimezone = originTimezone;
        return this;
    }

    public boolean isSetOriginTimezone() {
        return getOriginTimezone() != null && !getOriginTimezone().isEmpty();
    }

    public Set<RelatedDatasetEntity> getRelatedDatasets() {
        return relatedDatasets;
    }

    public DatasetEntity setRelatedObservations(Set<RelatedDatasetEntity> relatedDataset) {
        this.relatedDatasets = relatedDataset;
        return this;
    }

    public boolean hasRelatedDatasets() {
        return (getRelatedDatasets() != null) && !getRelatedDatasets().isEmpty();
    }

    public VerticalMetadataEntity getVerticalMetadata() {
        return verticalMetadata;
    }

    public DatasetEntity setVerticalMetadata(VerticalMetadataEntity verticalMetadata) {
        this.verticalMetadata = verticalMetadata;
        return this;
    }

    public boolean hasVerticalMetadata() {
        return getVerticalMetadata() != null;
    }

    public SamplingProfileDatasetEntity getSamplingProfile() {
        return samplingProfile;
    }

    public DatasetEntity setSamplingProfile(SamplingProfileDatasetEntity samplingProfile) {
        this.samplingProfile = samplingProfile;
        return this;
    }

    public boolean hasSamplingProfile() {
        return getSamplingProfile() != null;
    }

    public EReportingProfileDatasetEntity getEreportingProfile() {
        return ereportingProfile;
    }

    public DatasetEntity setEreportingProfile(EReportingProfileDatasetEntity ereportingProfile) {
        this.ereportingProfile = ereportingProfile;
        return this;
    }

    public boolean hasEreportingProfile() {
        return getEreportingProfile() != null;
    }

    @Override
    public String getLabelFrom(final String locale) {
        final StringBuilder sb = new StringBuilder();
        sb.append(phenomenon.getLabelFrom(locale)).append(" ");
        sb.append(procedure.getLabelFrom(locale)).append(", ");
        sb.append(feature.getLabelFrom(locale)).append(", ");
        return sb.append(offering.getLabelFrom(locale)).toString();
    }

    @Override
    public String toString() {
        final StringBuilder sb = new StringBuilder();
        return sb.append(getClass().getSimpleName()).append(" [").append(" id: ").append(getId())
                .append(" , category: ").append(getCategory()).append(" , phenomenon: ").append(getPhenomenon())
                .append(" , procedure: ").append(getProcedure()).append(" , offering: ").append(getOffering())
                .append(" , feature: ").append(getFeature()).append(" , service: ").append(getService()).append(" ]")
                .toString();
    }

    public void copy(DatasetEntity dataset) {
        setIdentifier(dataset.getIdentifier());
        setIdentifierCodespace(dataset.getIdentifierCodespace());
        setName(dataset.getName());
        setNameCodespace(dataset.getNameCodespace());
        setDescription(dataset.getDescription());
        if (dataset.getParameters() != null) {
            setParameters(dataset.getParameters().stream().collect(Collectors.toSet()));
        }
        setCategory(dataset.getCategory());
        setDeleted(dataset.isDeleted());
        setDeleted(dataset.isDeleted());
        setDisabled(dataset.isDisabled());
        setFeature(dataset.getFeature());
        setFirstObservation(dataset.getFirstObservation());
        setFirstQuantityValue(dataset.getFirstQuantityValue());
        setFirstValueAt(dataset.getFirstValueAt());
        setHidden(dataset.isHidden());
        setLastObservation(dataset.getLastObservation());
        setLastQuantityValue(dataset.getLastQuantityValue());
        setLastValueAt(dataset.getLastValueAt());
        setObservationCount(dataset.getObservationCount());
        setOmObservationType(dataset.getOmObservationType());
        setOffering(dataset.getOffering());
        setPhenomenon(dataset.getPhenomenon());
        setPlatform(dataset.getPlatform());
        setProcedure(dataset.getProcedure());
        setPublished(dataset.isPublished());
        setInsitu(dataset.isInsitu());
        setMobile(dataset.isMobile());
        if (dataset.getRelatedDatasets() != null) {
            setRelatedObservations(dataset.getRelatedDatasets().stream().collect(Collectors.toSet()));
        }
        if (dataset.getResultTimes() != null) {
            setResultTimes(dataset.getResultTimes().stream().collect(Collectors.toSet()));
        }
        if (dataset.hasSamplingProfile()) {
            setSamplingProfile(new SamplingProfileDatasetEntity().copy(dataset.getSamplingProfile()));
        }
        if (dataset.hasEreportingProfile()) {
            setEreportingProfile(new EReportingProfileDatasetEntity().copy(dataset.getEreportingProfile()));
        }
        if (dataset.hasVerticalMetadata()) {
            setVerticalMetadata(dataset.getVerticalMetadata());
        }
        setUnit(dataset.getUnit());
    }

    @Override
    public int hashCode() {
        return super.hashCode();
    }

    @Override
    public boolean equals(Object obj) {
        if (obj == null || !(obj instanceof DatasetEntity)) {
            return false;
        }
        return super.equals(obj);
    }

    private Set<Date> wrapToUnmutables(Set<Date> dates) {
        return dates != null
                ? dates.stream().map(d -> d != null ? new Timestamp(d.getTime()) : null).collect(Collectors.toSet())
                : null;
    }

}<|MERGE_RESOLUTION|>--- conflicted
+++ resolved
@@ -354,10 +354,7 @@
     /**
      * @param resultTimes
      *            a list of result times
-<<<<<<< HEAD
-=======
      *
->>>>>>> d8d83f78
      * @return this
      * @since 2.0.0
      */
