/*
 * Copyright 2015-2018 52°North Initiative for Geospatial Open Source
 * Software GmbH
 *
 * Licensed under the Apache License, Version 2.0 (the "License");
 * you may not use this file except in compliance with the License.
 * You may obtain a copy of the License at
 *
 *    http://www.apache.org/licenses/LICENSE-2.0
 *
 * Unless required by applicable law or agreed to in writing, software
 * distributed under the License is distributed on an "AS IS" BASIS,
 * WITHOUT WARRANTIES OR CONDITIONS OF ANY KIND, either express or implied.
 * See the License for the specific language governing permissions and
 * limitations under the License.
 */

package org.n52.series.db.beans;

import java.io.Serializable;
import java.math.BigDecimal;
import java.util.Collections;
import java.util.Date;
import java.util.LinkedHashSet;
import java.util.Set;
import java.util.stream.Collectors;

import org.n52.series.db.beans.data.Data;
import org.n52.series.db.beans.dataset.Dataset;
import org.n52.series.db.common.Utils;

public class DatasetEntity extends DescribableEntity implements Serializable, Dataset {

    public static final String ENTITY_ALIAS = "dataset";

    public static final String PROPERTY_OFFERING = "offering";
    public static final String PROPERTY_PROCEDURE = "procedure";
    public static final String PROPERTY_PHENOMENON = "phenomenon";
    public static final String PROPERTY_CATEGORY = "category";
    public static final String PROPERTY_FEATURE = "feature";
    public static final String PROPERTY_VALUE_TYPE = "valueType";
    public static final String PROPERTY_FIRST_VALUE_AT = "firstValueAt";
    public static final String PROPERTY_LAST_VALUE_AT = "lastValueAt";
    public static final String PROPERTY_PUBLISHED = "published";
    public static final String PROPERTY_DELETED = "deleted";
    public static final String HIDDEN_CHILD = "hidden";

    public static final String PROPERTY_UNIT = "unit";

    private static final long serialVersionUID = -7491530543976690237L;

    private PhenomenonEntity phenomenon;

    private ProcedureEntity procedure;

    private OfferingEntity offering;

    private AbstractFeatureEntity< ? > feature;

    private CategoryEntity category;

    private PlatformEntity platform;

    private boolean published = true;

    private boolean deleted;

    private boolean disabled;

    private String valueType;

    private Set<Date> resultTimes;

    private Date firstValueAt;

    private Date lastValueAt;

    private Data< ? > firstObservation;

    private Data< ? > lastObservation;

    private BigDecimal firstQuantityValue;

    private BigDecimal lastQuantityValue;

    private UnitEntity unit;

    private long observationCount = -1;

    private boolean hidden;

    private FormatEntity observationType;

<<<<<<< HEAD
=======
    private boolean mobile;

    private boolean insitu = true;

>>>>>>> 7290d4b0
    private final Set<RelatedDatasetEntity> relatedDatasets = new LinkedHashSet<>();

    public DatasetEntity() {
        this((String) null);
    }

    public DatasetEntity(final String type) {
        this.valueType = type;
    }

    @Override
    public CategoryEntity getCategory() {
        return category;
    }

    @Override
    public void setCategory(final CategoryEntity category) {
        this.category = category;
    }

    @Override
    public PhenomenonEntity getPhenomenon() {
        return phenomenon;
    }

    @Override
    public DatasetEntity setPhenomenon(final PhenomenonEntity phenomenon) {
        this.phenomenon = phenomenon;
        return this;
    }

    @Override
    public PhenomenonEntity getObservableProperty() {
        return getPhenomenon();
    }

    @Override
    public DatasetEntity setObservableProperty(final PhenomenonEntity observableProperty) {
        return setPhenomenon(observableProperty);
    }

    @Override
    public ProcedureEntity getProcedure() {
        return procedure;
    }

    @Override
    public DatasetEntity setProcedure(final ProcedureEntity procedure) {
        this.procedure = procedure;
        return this;
    }

    @Override
    public OfferingEntity getOffering() {
        return offering;
    }

    @Override
    public DatasetEntity setOffering(final OfferingEntity offering) {
        this.offering = offering;
        return this;
    }

    @Override
    public boolean isSetOffering() {
        return getOffering() != null;
    }

    @Override
    public AbstractFeatureEntity< ? > getFeature() {
        return feature;
    }

    @Override
    public void setFeature(final AbstractFeatureEntity< ? > feature) {
        this.feature = feature;
    }

    @Override
    public boolean isSetFeature() {
        return getFeature() != null;
    }

    @Override
    public PlatformEntity getPlatform() {
        return platform;
    }

    @Override
    public void setPlatform(final PlatformEntity platform) {
        this.platform = platform;
    }

    @Override
    public Boolean isPublished() {
        return published;
    }

    @Override
    public void setPublished(final boolean published) {
        this.published = published;
    }

    @Override
    public boolean isDeleted() {
        return deleted;
    }

    @Override
    public DatasetEntity setDeleted(final boolean deleted) {
        this.deleted = deleted;
        return this;
    }

    @Override
    public boolean getDeleted() {
        return deleted;
    }

    @Override
    public DatasetEntity setDisabled(final boolean disabled) {
        this.disabled = disabled;
        return this;
    }

    @Override
    public boolean getDisabled() {
        return disabled;
    }

    @Override
    public boolean isDisabled() {
        return disabled;
    }

    @Override
    public boolean isSetObservationType() {
        return (getObservationType() != null) && getObservationType().isSetFormat();
    }

    @Override
    public Date getFirstValueAt() {
        return Utils.createUnmutableTimestamp(firstValueAt);
    }

    @Override
    public void setFirstValueAt(final Date firstValueAt) {
        this.firstValueAt = Utils.createUnmutableTimestamp(firstValueAt);
    }

    @Override
    public boolean isSetFirstValueAt() {
        return getFirstValueAt() != null;
    }

    @Override
    public Date getLastValueAt() {
        return Utils.createUnmutableTimestamp(lastValueAt);
    }

    @Override
    public void setLastValueAt(final Date lastValueAt) {
        this.lastValueAt = Utils.createUnmutableTimestamp(lastValueAt);
    }

    @Override
    public boolean isSetLastValueAt() {
        return getLastValueAt() != null;
    }

    @Override
    public Data< ? > getFirstObservation() {
        return firstObservation;
    }

    @Override
    public void setFirstObservation(final Data< ? > firstObservation) {
        this.firstObservation = firstObservation;
    }

    @Override
    public Data< ? > getLastObservation() {
        return lastObservation;
    }

    @Override
    public void setLastObservation(final Data< ? > lastObservation) {
        this.lastObservation = lastObservation;
    }

    @Override
    public BigDecimal getFirstQuantityValue() {
        return firstQuantityValue;
    }

    @Override
    public void setFirstQuantityValue(final BigDecimal firstValue) {
        this.firstQuantityValue = firstValue;
    }

    @Override
    public BigDecimal getLastQuantityValue() {
        return lastQuantityValue;
    }

    @Override
    public void setLastQuantityValue(final BigDecimal lastValue) {
        this.lastQuantityValue = lastValue;
    }

    @Override
    public String getValueType() {
        return (valueType == null) || valueType.isEmpty()
                // backward compatible
                ? DEFAULT_VALUE_TYPE
                : valueType;
    }

    @Override
    public void setValueType(final String valueType) {
        this.valueType = valueType;
    }

    /**
     * @return a list of result times
     * @since 2.0.0
     */
    @Override
    public Set<Date> getResultTimes() {
        final Set<Date> unmodifiableResultTimes = wrapToUnmutables(resultTimes);
        return unmodifiableResultTimes != null
                ? Collections.unmodifiableSet(unmodifiableResultTimes)
                : null;
    }

    /**
     * @param resultTimes
     *        a list of result times
     * @since 2.0.0
     */
    @Override
    public void setResultTimes(final Set<Date> resultTimes) {
        this.resultTimes = wrapToUnmutables(resultTimes);
    }

    private Set<Date> wrapToUnmutables(final Set<Date> dates) {
        return dates != null
                ? dates.stream()
                       .map(Utils::createUnmutableTimestamp)
                       .collect(Collectors.toSet())
                : null;
    }

    @Override
    public UnitEntity getUnit() {
        return unit;
    }

    @Override
    public void setUnit(final UnitEntity unit) {
        this.unit = unit;
    }

    @Override
    public boolean hasUnit() {
        return unit != null;
    }

    @Override
    public String getUnitI18nName(final String locale) {
        return unit != null
                // ? unit.getNameI18n(locale)
                ? unit.getUnit()
                : "";
    }

    @Override
    public void setObservationCount(final long count) {
        this.observationCount = count;
    }

    @Override
    public long getObservationCount() {
        return observationCount;
    }

    @Override
    public boolean isHidden() {
        return hidden;
    }

    @Override
    public DatasetEntity setHidden(final boolean hidden) {
        this.hidden = hidden;
        return this;
    }

    @Override
    public FormatEntity getObservationType() {
        return observationType;

    }

    @Override
    public DatasetEntity setObservationType(final FormatEntity observationType) {
        this.observationType = observationType;
        return this;
    }

    @Override
    public boolean isSetObservationtype() {
        return (getObservationType() != null) && getObservationType().isSetFormat();
    }

<<<<<<< HEAD
=======
    public boolean isMobile() {
        return mobile;
    }

    @Override
    public void setMobile(boolean mobile) {
        this.mobile = mobile;
    }

    @Override
    public boolean isInsitu() {
        return insitu;
    }

    @Override
    public void setInsitu(boolean insitu) {
        this.insitu = insitu;
    }

>>>>>>> 7290d4b0
    @Override
    public Set<RelatedDatasetEntity> getRelatedDatasets() {
        return relatedDatasets;
    }

    @Override
    public void setRelatedObservations(final Set<RelatedDatasetEntity> relatedDataset) {
        this.relatedDatasets.clear();
        if (relatedDataset != null) {
            this.relatedDatasets.addAll(relatedDataset);
        }
    }

    @Override
    public boolean hasRelatedDatasets() {
        return (getRelatedDatasets() != null) && !getRelatedDatasets().isEmpty();
    }

    @Override
    public String getLabelFrom(final String locale) {
        final StringBuilder sb = new StringBuilder();
        sb.append(phenomenon.getLabelFrom(locale))
          .append(" ");
        sb.append(procedure.getLabelFrom(locale))
          .append(", ");
        sb.append(feature.getLabelFrom(locale))
          .append(", ");
        return sb.append(offering.getLabelFrom(locale))
                 .toString();
    }

    @Override
    public String toString() {
        final StringBuilder sb = new StringBuilder();
        return sb.append(getClass().getSimpleName())
                 .append(" [")
                 .append(" id: ")
                 .append(getId())
                 .append(" , category: ")
                 .append(getCategory())
                 .append(" , phenomenon: ")
                 .append(getPhenomenon())
                 .append(" , procedure: ")
                 .append(getProcedure())
                 .append(" , offering: ")
                 .append(getOffering())
                 .append(" , feature: ")
                 .append(getFeature())
                 .append(" , service: ")
                 .append(getService())
                 .append(" ]")
                 .toString();
    }

    @Override
    public void copy(final Dataset dataset) {
        setIdentifier(dataset.getIdentifier());
        setIdentifierCodespace(dataset.getIdentifierCodespace());
        setName(dataset.getName());
        setNameCodespace(dataset.getNameCodespace());
        setDescription(dataset.getDescription());
        if (dataset.getParameters() != null) {
            setParameters(dataset.getParameters()
                                 .stream()
                                 .collect(Collectors.toSet()));
        }
        setCategory(dataset.getCategory());
        setDeleted(dataset.isDeleted());
        setDeleted(dataset.isDeleted());
        setDisabled(dataset.isDisabled());
        setFeature(dataset.getFeature());
        setFirstObservation(dataset.getFirstObservation());
        setFirstQuantityValue(dataset.getFirstQuantityValue());
        setFirstValueAt(dataset.getFirstValueAt());
        setHidden(dataset.isHidden());
        setLastObservation(dataset.getLastObservation());
        setLastQuantityValue(dataset.getLastQuantityValue());
        setLastValueAt(dataset.getLastValueAt());
        setObservationCount(dataset.getObservationCount());
        setObservationType(dataset.getObservationType());
        setOffering(dataset.getOffering());
        setPhenomenon(dataset.getPhenomenon());
        setPlatform(dataset.getPlatform());
        setProcedure(dataset.getProcedure());
        setPublished(dataset.isPublished());
        if (dataset.getRelatedDatasets() != null) {
            setRelatedObservations(dataset.getRelatedDatasets()
                                          .stream()
                                          .collect(Collectors.toSet()));
        }
        if (dataset.getResultTimes() != null) {
            setResultTimes(dataset.getResultTimes()
                                  .stream()
                                  .collect(Collectors.toSet()));
        }
        setUnit(dataset.getUnit());
    }

}<|MERGE_RESOLUTION|>--- conflicted
+++ resolved
@@ -91,13 +91,10 @@
 
     private FormatEntity observationType;
 
-<<<<<<< HEAD
-=======
     private boolean mobile;
 
     private boolean insitu = true;
 
->>>>>>> 7290d4b0
     private final Set<RelatedDatasetEntity> relatedDatasets = new LinkedHashSet<>();
 
     public DatasetEntity() {
@@ -412,8 +409,6 @@
         return (getObservationType() != null) && getObservationType().isSetFormat();
     }
 
-<<<<<<< HEAD
-=======
     public boolean isMobile() {
         return mobile;
     }
@@ -433,7 +428,6 @@
         this.insitu = insitu;
     }
 
->>>>>>> 7290d4b0
     @Override
     public Set<RelatedDatasetEntity> getRelatedDatasets() {
         return relatedDatasets;
