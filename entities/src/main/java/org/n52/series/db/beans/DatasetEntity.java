--- conflicted
+++ resolved
@@ -18,12 +18,9 @@
 
 import java.io.Serializable;
 import java.math.BigDecimal;
-<<<<<<< HEAD
-=======
 import java.sql.Timestamp;
 import java.util.ArrayList;
 import java.util.Collection;
->>>>>>> 38156c10
 import java.util.Collections;
 import java.util.Date;
 import java.util.LinkedHashSet;
@@ -38,11 +35,7 @@
 import org.n52.series.db.beans.sampling.SamplingProfileDatasetEntity;
 import org.n52.series.db.common.Utils;
 
-<<<<<<< HEAD
-public class DatasetEntity extends DescribableEntity implements Serializable, Dataset {
-=======
 public class DatasetEntity extends DescribableEntity implements Serializable {
->>>>>>> 38156c10
 
     public static final String ENTITY_ALIAS = "dataset";
 
@@ -77,11 +70,7 @@
 
     private OfferingEntity offering;
 
-<<<<<<< HEAD
-    private AbstractFeatureEntity< ? > feature;
-=======
     private AbstractFeatureEntity<?> feature;
->>>>>>> 38156c10
 
     private CategoryEntity category;
 
@@ -105,15 +94,9 @@
 
     private Date lastValueAt;
 
-<<<<<<< HEAD
-    private Data< ? > firstObservation;
-
-    private Data< ? > lastObservation;
-=======
     private DataEntity<?> firstObservation;
 
     private DataEntity<?> lastObservation;
->>>>>>> 38156c10
 
     private BigDecimal firstQuantityValue;
 
@@ -153,36 +136,22 @@
         this(ValueType.valueOf(type));
     }
 
-<<<<<<< HEAD
-    public DatasetEntity(final String type) {
-=======
     public DatasetEntity(ValueType type) {
->>>>>>> 38156c10
         this.valueType = type;
     }
 
-    @Override
     public CategoryEntity getCategory() {
         return category;
     }
 
-<<<<<<< HEAD
-    @Override
-=======
->>>>>>> 38156c10
     public void setCategory(final CategoryEntity category) {
         this.category = category;
     }
 
-    @Override
     public PhenomenonEntity getPhenomenon() {
         return phenomenon;
     }
 
-<<<<<<< HEAD
-    @Override
-=======
->>>>>>> 38156c10
     public DatasetEntity setPhenomenon(final PhenomenonEntity phenomenon) {
         this.phenomenon = phenomenon;
         return this;
@@ -192,10 +161,6 @@
         return getPhenomenon();
     }
 
-<<<<<<< HEAD
-    @Override
-=======
->>>>>>> 38156c10
     public DatasetEntity setObservableProperty(final PhenomenonEntity observableProperty) {
         return setPhenomenon(observableProperty);
     }
@@ -204,10 +169,6 @@
         return procedure;
     }
 
-<<<<<<< HEAD
-    @Override
-=======
->>>>>>> 38156c10
     public DatasetEntity setProcedure(final ProcedureEntity procedure) {
         this.procedure = procedure;
         return this;
@@ -217,10 +178,6 @@
         return offering;
     }
 
-<<<<<<< HEAD
-    @Override
-=======
->>>>>>> 38156c10
     public DatasetEntity setOffering(final OfferingEntity offering) {
         this.offering = offering;
         return this;
@@ -230,51 +187,30 @@
         return getOffering() != null;
     }
 
-<<<<<<< HEAD
-    @Override
-    public AbstractFeatureEntity< ? > getFeature() {
-        return feature;
-    }
-
-    @Override
-    public void setFeature(final AbstractFeatureEntity< ? > feature) {
-=======
     public AbstractFeatureEntity<?> getFeature() {
         return feature;
     }
 
     public void setFeature(AbstractFeatureEntity<?> feature) {
->>>>>>> 38156c10
         this.feature = feature;
     }
 
-    @Override
     public boolean isSetFeature() {
         return getFeature() != null;
     }
 
-    @Override
     public PlatformEntity getPlatform() {
         return platform;
     }
 
-<<<<<<< HEAD
-    @Override
-=======
->>>>>>> 38156c10
     public void setPlatform(final PlatformEntity platform) {
         this.platform = platform;
     }
 
-    @Override
     public Boolean isPublished() {
         return published;
     }
 
-<<<<<<< HEAD
-    @Override
-=======
->>>>>>> 38156c10
     public void setPublished(final boolean published) {
         this.published = published;
     }
@@ -283,10 +219,6 @@
         return deleted;
     }
 
-<<<<<<< HEAD
-    @Override
-=======
->>>>>>> 38156c10
     public DatasetEntity setDeleted(final boolean deleted) {
         this.deleted = deleted;
         return this;
@@ -296,10 +228,6 @@
         return deleted;
     }
 
-<<<<<<< HEAD
-    @Override
-=======
->>>>>>> 38156c10
     public DatasetEntity setDisabled(final boolean disabled) {
         this.disabled = disabled;
         return this;
@@ -313,71 +241,34 @@
         return disabled;
     }
 
-<<<<<<< HEAD
-    @Override
-    public boolean isSetObservationType() {
-        return (getObservationType() != null) && getObservationType().isSetFormat();
-=======
     public boolean isSetOmObservationType() {
         return (getOmObservationType() != null) && getOmObservationType().isSetFormat();
->>>>>>> 38156c10
-    }
-
-    @Override
+    }
+
     public Date getFirstValueAt() {
         return Utils.createUnmutableTimestamp(firstValueAt);
     }
 
-<<<<<<< HEAD
-    @Override
-=======
->>>>>>> 38156c10
     public void setFirstValueAt(final Date firstValueAt) {
         this.firstValueAt = Utils.createUnmutableTimestamp(firstValueAt);
     }
 
-    @Override
     public boolean isSetFirstValueAt() {
         return getFirstValueAt() != null;
     }
 
-    @Override
     public Date getLastValueAt() {
         return Utils.createUnmutableTimestamp(lastValueAt);
     }
 
-<<<<<<< HEAD
-    @Override
-=======
->>>>>>> 38156c10
     public void setLastValueAt(final Date lastValueAt) {
         this.lastValueAt = Utils.createUnmutableTimestamp(lastValueAt);
     }
 
-    @Override
     public boolean isSetLastValueAt() {
         return getLastValueAt() != null;
     }
 
-<<<<<<< HEAD
-    @Override
-    public Data< ? > getFirstObservation() {
-        return firstObservation;
-    }
-
-    @Override
-    public void setFirstObservation(final Data< ? > firstObservation) {
-        this.firstObservation = firstObservation;
-    }
-
-    @Override
-    public Data< ? > getLastObservation() {
-        return lastObservation;
-    }
-
-    @Override
-    public void setLastObservation(final Data< ? > lastObservation) {
-=======
     public DataEntity<?> getFirstObservation() {
         return firstObservation;
     }
@@ -391,48 +282,25 @@
     }
 
     public void setLastObservation(DataEntity<?> lastObservation) {
->>>>>>> 38156c10
         this.lastObservation = lastObservation;
     }
 
-    @Override
     public BigDecimal getFirstQuantityValue() {
         return firstQuantityValue;
     }
 
-<<<<<<< HEAD
-    @Override
-=======
->>>>>>> 38156c10
     public void setFirstQuantityValue(final BigDecimal firstValue) {
         this.firstQuantityValue = firstValue;
     }
 
-    @Override
     public BigDecimal getLastQuantityValue() {
         return lastQuantityValue;
     }
 
-<<<<<<< HEAD
-    @Override
-=======
->>>>>>> 38156c10
     public void setLastQuantityValue(final BigDecimal lastValue) {
         this.lastQuantityValue = lastValue;
     }
 
-<<<<<<< HEAD
-    @Override
-    public String getValueType() {
-        return (valueType == null) || valueType.isEmpty()
-                // backward compatible
-                ? DEFAULT_VALUE_TYPE
-                : valueType;
-    }
-
-    @Override
-    public void setValueType(final String valueType) {
-=======
     public DatasetType getDatasetType() {
         return datasetType;
     }
@@ -454,7 +322,6 @@
     }
 
     public void setValueType(ValueType valueType) {
->>>>>>> 38156c10
         this.valueType = valueType;
     }
 
@@ -462,19 +329,10 @@
      * @return a list of result times
      * @since 2.0.0
      */
-<<<<<<< HEAD
-    @Override
-    public Set<Date> getResultTimes() {
-        final Set<Date> unmodifiableResultTimes = wrapToUnmutables(resultTimes);
-        return unmodifiableResultTimes != null
-                ? Collections.unmodifiableSet(unmodifiableResultTimes)
-                : null;
-=======
 
     public Set<Date> getResultTimes() {
         final Set<Date> unmodifiableResultTimes = wrapToUnmutables(resultTimes);
         return unmodifiableResultTimes != null ? Collections.unmodifiableSet(unmodifiableResultTimes) : null;
->>>>>>> 38156c10
     }
 
     /**
@@ -482,50 +340,29 @@
      *            a list of result times
      * @since 2.0.0
      */
-<<<<<<< HEAD
-    @Override
-    public void setResultTimes(final Set<Date> resultTimes) {
-=======
 
     public void setResultTimes(Set<Date> resultTimes) {
->>>>>>> 38156c10
         this.resultTimes = wrapToUnmutables(resultTimes);
     }
 
     private Set<Date> wrapToUnmutables(final Set<Date> dates) {
         return dates != null
-<<<<<<< HEAD
-                ? dates.stream()
-                       .map(Utils::createUnmutableTimestamp)
-                       .collect(Collectors.toSet())
-=======
                 ? dates.stream().map(d -> d != null ? new Timestamp(d.getTime()) : null).collect(Collectors.toSet())
->>>>>>> 38156c10
                 : null;
     }
 
-    @Override
     public UnitEntity getUnit() {
         return unit;
     }
 
-<<<<<<< HEAD
-    @Override
-=======
->>>>>>> 38156c10
     public void setUnit(final UnitEntity unit) {
         this.unit = unit;
     }
 
-    @Override
     public boolean hasUnit() {
         return unit != null;
     }
 
-<<<<<<< HEAD
-    @Override
-=======
->>>>>>> 38156c10
     public String getUnitI18nName(final String locale) {
         return unit != null
                 // ? unit.getNameI18n(locale)
@@ -533,10 +370,6 @@
                 : "";
     }
 
-<<<<<<< HEAD
-    @Override
-    public void setObservationCount(final long count) {
-=======
     public List<DatasetEntity> getReferenceValues() {
         return referenceValues;
     }
@@ -563,11 +396,9 @@
     }
 
     public void setObservationCount(long count) {
->>>>>>> 38156c10
         this.observationCount = count;
     }
 
-    @Override
     public long getObservationCount() {
         return observationCount;
     }
@@ -576,10 +407,6 @@
         return hidden;
     }
 
-<<<<<<< HEAD
-    @Override
-=======
->>>>>>> 38156c10
     public DatasetEntity setHidden(final boolean hidden) {
         this.hidden = hidden;
         return this;
@@ -589,17 +416,6 @@
         return omObservationType;
     }
 
-<<<<<<< HEAD
-    @Override
-    public DatasetEntity setObservationType(final FormatEntity observationType) {
-        this.observationType = observationType;
-        return this;
-    }
-
-    @Override
-    public boolean isSetObservationtype() {
-        return (getObservationType() != null) && getObservationType().isSetFormat();
-=======
     public DatasetEntity setOmObservationType(FormatEntity omObservationType) {
         this.omObservationType = omObservationType;
         return this;
@@ -607,7 +423,6 @@
 
     public boolean isSetOmObservationtype() {
         return (getOmObservationType() != null) && getOmObservationType().isSetFormat();
->>>>>>> 38156c10
     }
 
     public boolean isMobile() {
@@ -642,10 +457,6 @@
         return relatedDatasets;
     }
 
-<<<<<<< HEAD
-    @Override
-=======
->>>>>>> 38156c10
     public void setRelatedObservations(final Set<RelatedDatasetEntity> relatedDataset) {
         this.relatedDatasets.clear();
         if (relatedDataset != null) {
@@ -653,11 +464,8 @@
         }
     }
 
-    @Override
     public boolean hasRelatedDatasets() {
         return (getRelatedDatasets() != null) && !getRelatedDatasets().isEmpty();
-<<<<<<< HEAD
-=======
     }
 
     public VerticalMetadataEntity getVerticalMetadata() {
@@ -694,56 +502,20 @@
 
     public boolean hasEreportingProfile() {
         return getEreportingProfile() != null;
->>>>>>> 38156c10
     }
 
     @Override
     public String getLabelFrom(final String locale) {
         final StringBuilder sb = new StringBuilder();
-<<<<<<< HEAD
-        sb.append(phenomenon.getLabelFrom(locale))
-          .append(" ");
-        sb.append(procedure.getLabelFrom(locale))
-          .append(", ");
-        sb.append(feature.getLabelFrom(locale))
-          .append(", ");
-        return sb.append(offering.getLabelFrom(locale))
-                 .toString();
-=======
         sb.append(phenomenon.getLabelFrom(locale)).append(" ");
         sb.append(procedure.getLabelFrom(locale)).append(", ");
         sb.append(feature.getLabelFrom(locale)).append(", ");
         return sb.append(offering.getLabelFrom(locale)).toString();
->>>>>>> 38156c10
     }
 
     @Override
     public String toString() {
         final StringBuilder sb = new StringBuilder();
-<<<<<<< HEAD
-        return sb.append(getClass().getSimpleName())
-                 .append(" [")
-                 .append(" id: ")
-                 .append(getId())
-                 .append(" , category: ")
-                 .append(getCategory())
-                 .append(" , phenomenon: ")
-                 .append(getPhenomenon())
-                 .append(" , procedure: ")
-                 .append(getProcedure())
-                 .append(" , offering: ")
-                 .append(getOffering())
-                 .append(" , feature: ")
-                 .append(getFeature())
-                 .append(" , service: ")
-                 .append(getService())
-                 .append(" ]")
-                 .toString();
-    }
-
-    @Override
-    public void copy(final Dataset dataset) {
-=======
         return sb.append(getClass().getSimpleName()).append(" [").append(" id: ").append(getId())
                 .append(" , category: ").append(getCategory()).append(" , phenomenon: ").append(getPhenomenon())
                 .append(" , procedure: ").append(getProcedure()).append(" , offering: ").append(getOffering())
@@ -752,7 +524,6 @@
     }
 
     public void copy(DatasetEntity dataset) {
->>>>>>> 38156c10
         setIdentifier(dataset.getIdentifier());
         setIdentifierCodespace(dataset.getIdentifierCodespace());
         setName(dataset.getName());
