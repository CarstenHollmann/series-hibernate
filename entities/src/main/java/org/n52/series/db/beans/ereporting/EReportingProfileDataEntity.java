/*
 * Copyright 2015-2019 52°North Initiative for Geospatial Open Source
 * Software GmbH
 *
 * Licensed under the Apache License, Version 2.0 (the "License");
 * you may not use this file except in compliance with the License.
 * You may obtain a copy of the License at
 *
 *    http://www.apache.org/licenses/LICENSE-2.0
 *
 * Unless required by applicable law or agreed to in writing, software
 * distributed under the License is distributed on an "AS IS" BASIS,
 * WITHOUT WARRANTIES OR CONDITIONS OF ANY KIND, either express or implied.
 * See the License for the specific language governing permissions and
 * limitations under the License.
 */
package org.n52.series.db.beans.ereporting;

import org.n52.series.db.beans.ereporting.HiberanteEReportingRelations.EReportingQualityData;
import org.n52.series.db.beans.ereporting.HiberanteEReportingRelations.HasDataCapture;
import org.n52.series.db.beans.ereporting.HiberanteEReportingRelations.HasPrimaryObservation;
import org.n52.series.db.beans.ereporting.HiberanteEReportingRelations.HasValidation;
import org.n52.series.db.beans.ereporting.HiberanteEReportingRelations.HasVerification;

public class EReportingProfileDataEntity
        implements HasValidation, HasVerification, HasPrimaryObservation, HasDataCapture, EReportingQualityData {

    private Integer validation = HasValidation.DEFAULT_VALIDATION;

    private Integer verification = HasVerification.DEFAULT_VERIFICATION;

    private String primaryObservation = HasPrimaryObservation.DEFAULT_PRIMARY_OBSERVATION;

    private Boolean timeCoverageFlag;

    private Boolean dataCaptureFlag;

    private Double dataCapture;

    private Double uncertaintyEstimation;

    public Integer getVerification() {
        return verification;
    }

    public void setVerification(Integer verification) {
        this.verification = verification;
    }

    public Integer getValidation() {
        return validation;
    }

    public void setValidation(Integer validation) {
        this.validation = validation;
    }

    public String getPrimaryObservation() {
        return primaryObservation;
    }

    public void setPrimaryObservation(String primaryObservation) {
        this.primaryObservation = primaryObservation;
    }

    public Boolean getDataCaptureFlag() {
        return this.dataCaptureFlag;
    }

    public void setDataCaptureFlag(Boolean dataCaptureFlag) {
        this.dataCaptureFlag = dataCaptureFlag;
    }

<<<<<<< HEAD
    @Override
    public String getVerticalFromName() {
        return verticalfromName;
    }

    @Override
    public void setVerticalFromName(String name) {
        this.verticalfromName = name;
    }

    @Override
    public String getVerticalToName() {
        return verticaltoName;
    }

    @Override
    public void setVerticalToName(String name) {
        this.verticaltoName = name;
    }

    @Override
    public UnitEntity getVerticalUnit() {
        return verticalUnit;
    }

    @Override
    public void setVerticalUnit(UnitEntity unit) {
        this.verticalUnit = unit;
=======
    public Double getDataCapture() {
        return this.dataCapture;
    }

    public void setDataCapture(Double dataCapture) {
        this.dataCapture = dataCapture;
    }

    public Boolean getTimeCoverageFlag() {
        return this.timeCoverageFlag;
    }

    public void setTimeCoverageFlag(Boolean timeCoverageFlag) {
        this.timeCoverageFlag = timeCoverageFlag;
    }

    public Double getUncertaintyEstimation() {
        return this.uncertaintyEstimation;
    }

    public void setUncertaintyEstimation(Double uncertaintyEstimation) {
        this.uncertaintyEstimation = uncertaintyEstimation;
>>>>>>> a354bac4
    }

}<|MERGE_RESOLUTION|>--- conflicted
+++ resolved
@@ -71,36 +71,6 @@
         this.dataCaptureFlag = dataCaptureFlag;
     }
 
-<<<<<<< HEAD
-    @Override
-    public String getVerticalFromName() {
-        return verticalfromName;
-    }
-
-    @Override
-    public void setVerticalFromName(String name) {
-        this.verticalfromName = name;
-    }
-
-    @Override
-    public String getVerticalToName() {
-        return verticaltoName;
-    }
-
-    @Override
-    public void setVerticalToName(String name) {
-        this.verticaltoName = name;
-    }
-
-    @Override
-    public UnitEntity getVerticalUnit() {
-        return verticalUnit;
-    }
-
-    @Override
-    public void setVerticalUnit(UnitEntity unit) {
-        this.verticalUnit = unit;
-=======
     public Double getDataCapture() {
         return this.dataCapture;
     }
@@ -123,7 +93,6 @@
 
     public void setUncertaintyEstimation(Double uncertaintyEstimation) {
         this.uncertaintyEstimation = uncertaintyEstimation;
->>>>>>> a354bac4
     }
 
 }