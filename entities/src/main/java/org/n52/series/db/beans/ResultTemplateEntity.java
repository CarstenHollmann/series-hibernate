--- conflicted
+++ resolved
@@ -42,11 +42,7 @@
 
     private ProcedureEntity procedure;
 
-<<<<<<< HEAD
-    private AbstractFeatureEntity< ? > feature;
-=======
     private AbstractFeatureEntity<?> feature;
->>>>>>> 38156c10
 
     private String identifier;
 
@@ -115,11 +111,7 @@
     /**
      * @return the featureOfInterest
      */
-<<<<<<< HEAD
-    public AbstractFeatureEntity< ? > getFeature() {
-=======
     public AbstractFeatureEntity<?> getFeature() {
->>>>>>> 38156c10
         return feature;
     }
 
@@ -127,11 +119,7 @@
      * @param featureOfInterest
      *            the featureOfInterest to set
      */
-<<<<<<< HEAD
-    public void setFeature(AbstractFeatureEntity< ? > featureOfInterest) {
-=======
     public void setFeature(AbstractFeatureEntity<?> featureOfInterest) {
->>>>>>> 38156c10
         this.feature = featureOfInterest;
     }
 
