/*
 * Copyright 2015-2018 52°North Initiative for Geospatial Open Source
 * Software GmbH
 *
 * Licensed under the Apache License, Version 2.0 (the "License");
 * you may not use this file except in compliance with the License.
 * You may obtain a copy of the License at
 *
 *    http://www.apache.org/licenses/LICENSE-2.0
 *
 * Unless required by applicable law or agreed to in writing, software
 * distributed under the License is distributed on an "AS IS" BASIS,
 * WITHOUT WARRANTIES OR CONDITIONS OF ANY KIND, either express or implied.
 * See the License for the specific language governing permissions and
 * limitations under the License.
 */

package org.n52.series.db.beans;

<<<<<<< HEAD
import org.n52.series.db.beans.data.Data;
=======
import org.n52.series.db.beans.dataset.QuantityProfileDataset;
>>>>>>> 724d2781

public class QuantityProfileDatasetEntity extends ProfileDatasetEntity implements QuantityProfileDataset {

    private static final long serialVersionUID = 3167124107955153850L;
<<<<<<< HEAD

    @Override
    public String getDefaultValueType() {
        return Data.QuantityData.VALUE_TYPE + "-" + super.getDefaultValueType();
    }
=======
>>>>>>> 724d2781
}<|MERGE_RESOLUTION|>--- conflicted
+++ resolved
@@ -17,21 +17,10 @@
 
 package org.n52.series.db.beans;
 
-<<<<<<< HEAD
-import org.n52.series.db.beans.data.Data;
-=======
 import org.n52.series.db.beans.dataset.QuantityProfileDataset;
->>>>>>> 724d2781
 
 public class QuantityProfileDatasetEntity extends ProfileDatasetEntity implements QuantityProfileDataset {
 
     private static final long serialVersionUID = 3167124107955153850L;
-<<<<<<< HEAD
 
-    @Override
-    public String getDefaultValueType() {
-        return Data.QuantityData.VALUE_TYPE + "-" + super.getDefaultValueType();
-    }
-=======
->>>>>>> 724d2781
 }