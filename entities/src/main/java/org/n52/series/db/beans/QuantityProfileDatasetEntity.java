<<<<<<< HEAD
=======
/*
 * Copyright 2015-2018 52°North Initiative for Geospatial Open Source
 * Software GmbH
 *
 * Licensed under the Apache License, Version 2.0 (the "License");
 * you may not use this file except in compliance with the License.
 * You may obtain a copy of the License at
 *
 *    http://www.apache.org/licenses/LICENSE-2.0
 *
 * Unless required by applicable law or agreed to in writing, software
 * distributed under the License is distributed on an "AS IS" BASIS,
 * WITHOUT WARRANTIES OR CONDITIONS OF ANY KIND, either express or implied.
 * See the License for the specific language governing permissions and
 * limitations under the License.
 */
>>>>>>> 8083f377

package org.n52.series.db.beans;

import org.n52.series.db.beans.dataset.QuantityDataset;

public class QuantityProfileDatasetEntity extends ProfileDatasetEntity {

    private static final long serialVersionUID = 3167124107955153850L;

    @Override
    public String getDefaultDatastType() {
        return QuantityDataset.DATASET_TYPE + "-" + super.getDefaultDatastType();
    }
}<|MERGE_RESOLUTION|>--- conflicted
+++ resolved
@@ -1,5 +1,3 @@
-<<<<<<< HEAD
-=======
 /*
  * Copyright 2015-2018 52°North Initiative for Geospatial Open Source
  * Software GmbH
@@ -16,7 +14,6 @@
  * See the License for the specific language governing permissions and
  * limitations under the License.
  */
->>>>>>> 8083f377
 
 package org.n52.series.db.beans;
 
