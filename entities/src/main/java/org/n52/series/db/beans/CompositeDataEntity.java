--- conflicted
+++ resolved
@@ -29,19 +29,4 @@
         return false;
     }
 
-<<<<<<< HEAD
-    @Override
-    public Set<DataEntity< ? >> getValue() {
-        // Hibernate needs this to keep types during hbm2ddl processing
-        return super.getValue();
-    }
-
-    @Override
-    public void setValue(Set<DataEntity< ? >> value) {
-        // Hibernate needs this to keep types during hbm2ddl processing
-        super.setValue(value);
-    }
-
-=======
->>>>>>> a354bac4
 }