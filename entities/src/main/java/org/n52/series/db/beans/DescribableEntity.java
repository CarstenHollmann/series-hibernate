/*
 * Copyright 2015-2019 52°North Initiative for Geospatial Open Source
 * Software GmbH
 *
 * Licensed under the Apache License, Version 2.0 (the "License");
 * you may not use this file except in compliance with the License.
 * You may obtain a copy of the License at
 *
 *    http://www.apache.org/licenses/LICENSE-2.0
 *
 * Unless required by applicable law or agreed to in writing, software
 * distributed under the License is distributed on an "AS IS" BASIS,
 * WITHOUT WARRANTIES OR CONDITIONS OF ANY KIND, either express or implied.
 * See the License for the specific language governing permissions and
 * limitations under the License.
 */
package org.n52.series.db.beans;

import java.io.Serializable;
import java.util.Map;
import java.util.Set;
import java.util.stream.Collectors;

import org.n52.series.db.beans.i18n.I18nEntity;
import org.n52.series.db.beans.parameter.ParameterEntity;

public class DescribableEntity extends IdEntity implements Describable, Serializable {

    public static final String PROPERTY_IDENTIFIER = IDENTIFIER;
    public static final String PROPERTY_IDENTIFIER_CODESPACE = IDENTIFIER_CODESPACE;
    public static final String PROPERTY_NAME = NAME;
    public static final String PROPERTY_NAME_CODESPACE = NAME_CODESPACE;
    public static final String PROPERTY_DESCRIPTION = DESCRIPTION;
    public static final String PROPERTY_SERVICE = "service";

    public static final String PROPERTY_DOMAIN_ID = PROPERTY_IDENTIFIER;
    public static final String PROPERTY_CODESPACE = PROPERTY_IDENTIFIER_CODESPACE;
    public static final String PROPERTY_CODESPACE_NAME = PROPERTY_NAME_CODESPACE;

    private static final long serialVersionUID = -4448231483118864847L;

    /**
     * Identification of the entity without special chars.
     */
    private String identifier;

    private CodespaceEntity identifierCodespace;

    /**
     * Default name of the entity.
     */
    private String name;

    private CodespaceEntity nameCodespace;

    /**
     * Default description of the entity.
     */
    private String description;

    private ServiceEntity service;

    private Set<I18nEntity<? extends Describable>> translations;

    private Set<ParameterEntity<?>> parameters;

    @Override
    public String getIdentifier() {
        return identifier;
    }

    @Override
    public void setIdentifier(String identifier) {
        this.identifier = identifier;
    }

    @Override
    public CodespaceEntity getIdentifierCodespace() {
        return this.identifierCodespace;
    }

    @Override
    public void setIdentifierCodespace(CodespaceEntity identifierCodespace) {
        this.identifierCodespace = identifierCodespace;
    }

    @Override
    public String getName() {
        return name;
    }

    @Override
    public void setName(String name) {
        this.name = name;
    }

    @Override
    public CodespaceEntity getNameCodespace() {
        return nameCodespace;
    }

    @Override
    public void setNameCodespace(CodespaceEntity nameCodespace) {
        this.nameCodespace = nameCodespace;
    }

    @Override
    public String getDescription() {
        return description;
    }

    @Override
    public void setDescription(String description) {
        this.description = description;
    }

<<<<<<< HEAD
    @Override
    public Set<I18nEntity< ? extends Describable>> getTranslations() {
        return translations;
    }

    @Override
    public void setTranslations(Set<I18nEntity< ? extends Describable>> translations) {
        this.translations = translations;
    }

    @Override
    public Set<Parameter< ? >> getParameters() {
        return parameters;
    }

    @Override
    public void setParameters(Set<Parameter< ? >> parameters) {
=======
    public Set<I18nEntity<? extends Describable>> getTranslations() {
        return translations;
    }

    public void setTranslations(Set<I18nEntity<? extends Describable>> translations) {
        this.translations = translations;
    }

    public Set<ParameterEntity<?>> getParameters() {
        return parameters;
    }

    public void setParameters(Set<ParameterEntity<?>> parameters) {
>>>>>>> a354bac4
        this.parameters = parameters;
    }

    @Override
    public boolean hasParameters() {
        return (getParameters() != null) && !getParameters().isEmpty();
    }

    @Override
    public Set<Map<String, Object>> getMappedParameters(String locale) {
        return hasParameters() ? parameters.stream().map(e -> e.toValueMap(locale)).collect(Collectors.toSet()) : null;
    }

    @Override
    public ServiceEntity getService() {
        return service;
    }

    @Override
    public DescribableEntity setService(ServiceEntity service) {
        this.service = service;
        return this;
    }

    @Override
    public String getNameI18n(String locale) {
        if (noTranslationAvailable(locale)) {
            return name;
        }
        String candidate = name;
        String countryCode = getCountryCode(locale);
        for (I18nEntity<? extends Describable> translation : translations) {
            String translatedLocale = translation.getLocale();
            if (translatedLocale.equals(locale)) {
                // locale matches exactly
                return translation.getName();
            }
            if (translatedLocale.equals(countryCode)) {
                // hold a country candidate
                candidate = translation.getName();
            }
        }
        return candidate;
    }

    @Override
    public String getLabelFrom(String locale) {
        if (isi18nNameAvailable(locale)) {
            return getNameI18n(locale);
        } else if (isNameAvailable()) {
            return getName();
        } else if (isDomainAvailable()) {
            return getDomain();
        } else {
            // absolute fallback
            return Long.toString(getId());
        }
    }

    // private boolean isNameAvailable() {
    // return getName() != null && !getName().isEmpty();
    // }
    //
    // private boolean isDomainAvailable() {
    // return getDomain() != null && !getDomain().isEmpty();
    // }
    //
    // private boolean isi18nNameAvailable(String locale) {
    // return getNameI18n(locale) != null && !getNameI18n(locale).isEmpty();
    // }
    //
    // private boolean noTranslationAvailable(String locale) {
    // return translations == null
    // || locale == null
    // || translations.isEmpty()
    // || locale.isEmpty();
    // }
    //
    // private String getCountryCode(String locale) {
    // return locale.split("_")[0];
    // }

    @Override
    public String toString() {
        StringBuilder sb = new StringBuilder();
        return sb.append(getClass().getSimpleName()).append(" [").append(" Domain id: ").append(getDomain())
                .append(", service: ").append(getService()).append(" ]").toString();
    }
}<|MERGE_RESOLUTION|>--- conflicted
+++ resolved
@@ -114,25 +114,6 @@
         this.description = description;
     }
 
-<<<<<<< HEAD
-    @Override
-    public Set<I18nEntity< ? extends Describable>> getTranslations() {
-        return translations;
-    }
-
-    @Override
-    public void setTranslations(Set<I18nEntity< ? extends Describable>> translations) {
-        this.translations = translations;
-    }
-
-    @Override
-    public Set<Parameter< ? >> getParameters() {
-        return parameters;
-    }
-
-    @Override
-    public void setParameters(Set<Parameter< ? >> parameters) {
-=======
     public Set<I18nEntity<? extends Describable>> getTranslations() {
         return translations;
     }
@@ -146,7 +127,6 @@
     }
 
     public void setParameters(Set<ParameterEntity<?>> parameters) {
->>>>>>> a354bac4
         this.parameters = parameters;
     }
 
