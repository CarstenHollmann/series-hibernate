/*
 * Copyright 2015-2019 52°North Initiative for Geospatial Open Source
 * Software GmbH
 *
 * Licensed under the Apache License, Version 2.0 (the "License");
 * you may not use this file except in compliance with the License.
 * You may obtain a copy of the License at
 *
 *    http://www.apache.org/licenses/LICENSE-2.0
 *
 * Unless required by applicable law or agreed to in writing, software
 * distributed under the License is distributed on an "AS IS" BASIS,
 * WITHOUT WARRANTIES OR CONDITIONS OF ANY KIND, either express or implied.
 * See the License for the specific language governing permissions and
 * limitations under the License.
 */
package org.n52.series.db.beans;

<<<<<<< HEAD
public class RelatedDataEntity extends AbstractRelationEntity<DataEntity< ? >> {
=======
public class RelatedDataEntity extends AbstractRelationEntity<DataEntity<?>> {
>>>>>>> 38156c10

    private static final long serialVersionUID = 2436177373903826414L;

}<|MERGE_RESOLUTION|>--- conflicted
+++ resolved
@@ -16,11 +16,7 @@
  */
 package org.n52.series.db.beans;
 
-<<<<<<< HEAD
-public class RelatedDataEntity extends AbstractRelationEntity<DataEntity< ? >> {
-=======
 public class RelatedDataEntity extends AbstractRelationEntity<DataEntity<?>> {
->>>>>>> 38156c10
 
     private static final long serialVersionUID = 2436177373903826414L;
 
