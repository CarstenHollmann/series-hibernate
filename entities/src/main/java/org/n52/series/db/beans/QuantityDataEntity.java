/*
 * Copyright 2015-2018 52°North Initiative for Geospatial Open Source
 * Software GmbH
 *
 * Licensed under the Apache License, Version 2.0 (the "License");
 * you may not use this file except in compliance with the License.
 * You may obtain a copy of the License at
 *
 *    http://www.apache.org/licenses/LICENSE-2.0
 *
 * Unless required by applicable law or agreed to in writing, software
 * distributed under the License is distributed on an "AS IS" BASIS,
 * WITHOUT WARRANTIES OR CONDITIONS OF ANY KIND, either express or implied.
 * See the License for the specific language governing permissions and
 * limitations under the License.
 */

package org.n52.series.db.beans;

import java.math.BigDecimal;
import java.util.ArrayList;

import java.util.Collection;
import java.util.List;

import org.n52.series.db.beans.data.Data.QuantityData;

import org.slf4j.Logger;
import org.slf4j.LoggerFactory;

<<<<<<< HEAD
public class QuantityDataEntity extends DataEntity<Double> implements QuantityData {
=======
public class QuantityDataEntity extends DataEntity<BigDecimal> {
>>>>>>> 58c225ca

    private static final Logger LOGGER = LoggerFactory.getLogger(QuantityDataEntity.class);

    private static final long serialVersionUID = 7619426522406105659L;

    private static final BigDecimal DOUBLE_THRESHOLD = new BigDecimal(0.0001d);

    @Override
    public boolean isNoDataValue(Collection<String> noDataValues) {
        BigDecimal value = getValue();
        return value == null
                || containsValue(noDataValues, value);
    }

    private boolean containsValue(Collection<String> collection, BigDecimal key) {
        if (collection == null) {
            return false;
        }
        for (BigDecimal noDataValue : convertToDoubles(collection)) {
            if (noDataValue.subtract(key).abs().compareTo(DOUBLE_THRESHOLD) < 0 ) {
                return true;
            }
        }
        return false;
    }

    private Collection<BigDecimal> convertToDoubles(Collection<String> collection) {
        List<BigDecimal> validatedValues = new ArrayList<>();
        for (String value : collection) {
            String trimmed = value.trim();
            try {
                validatedValues.add(new BigDecimal(trimmed));
            } catch (NumberFormatException e) {
                LOGGER.trace("Ignoring NO_DATA value {} (not a big decimal value).", trimmed);
            }
        }
        return validatedValues;
    }

}<|MERGE_RESOLUTION|>--- conflicted
+++ resolved
@@ -28,11 +28,7 @@
 import org.slf4j.Logger;
 import org.slf4j.LoggerFactory;
 
-<<<<<<< HEAD
-public class QuantityDataEntity extends DataEntity<Double> implements QuantityData {
-=======
-public class QuantityDataEntity extends DataEntity<BigDecimal> {
->>>>>>> 58c225ca
+public class QuantityDataEntity extends DataEntity<BigDecimal> implements QuantityData {
 
     private static final Logger LOGGER = LoggerFactory.getLogger(QuantityDataEntity.class);
 
