--- conflicted
+++ resolved
@@ -57,26 +57,7 @@
         this.reference = reference;
     }
 
-<<<<<<< HEAD
-    public boolean isMobile() {
-        return mobile;
-    }
-
-    public void setMobile(boolean mobile) {
-        this.mobile = mobile;
-    }
-
-    public boolean isInsitu() {
-        return insitu;
-    }
-
-    public void setInsitu(boolean insitu) {
-        this.insitu = insitu;
-    }
-
     @Override
-=======
->>>>>>> 7290d4b0
     public FormatEntity getFormat() {
         return this.format;
     }
