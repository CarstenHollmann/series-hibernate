/*
 * Copyright 2015-2017 52°North Initiative for Geospatial Open Source
 * Software GmbH
 *
 * Licensed under the Apache License, Version 2.0 (the "License");
 * you may not use this file except in compliance with the License.
 * You may obtain a copy of the License at
 *
 *    http://www.apache.org/licenses/LICENSE-2.0
 *
 * Unless required by applicable law or agreed to in writing, software
 * distributed under the License is distributed on an "AS IS" BASIS,
 * WITHOUT WARRANTIES OR CONDITIONS OF ANY KIND, either express or implied.
 * See the License for the specific language governing permissions and
 * limitations under the License.
 */

package org.n52.series.db.beans;

import java.util.Set;

public class ProcedureEntity extends HierarchicalEntity<ProcedureEntity> {

    public static final String PROPERTY_MOBILE = "mobile";
    public static final String PROPERTY_INSITU = "insitu";
<<<<<<< HEAD
    public static final String PROPERTY_REFERENCE = "reference";
    public static final String PROPERTY_VALID_PROCEDURE_TIME = "validProceduretime";
    public static final String PROPERTY_PROCEDURE_DESCRIPTION_FORMAT = "procedureDescriptionFormat";
=======

    public static final String PROPERTY_REFERENCE = "reference";

>>>>>>> 86ebf1dd
    private static final long serialVersionUID = 4028002933920185756L;

    private boolean reference;

    private boolean mobile;

    private boolean insitu;

    private ProcedureDescriptionFormatEntity procedureDescriptionFormat;

    private boolean deleted;

    private String descriptionFile;

    private ProcedureEntity typeOf;

    private boolean type;

    private boolean aggregation;

    private Set<ValidProcedureTimeEntity> validProcedureTimes;

    public boolean isReference() {
        return reference;
    }

    public void setReference(boolean reference) {
        this.reference = reference;
    }

    public boolean isMobile() {
        return mobile;
    }

    public void setMobile(boolean mobile) {
        this.mobile = mobile;
    }

    public boolean isInsitu() {
        return insitu;
    }

    public void setInsitu(boolean insitu) {
        this.insitu = insitu;
    }

    public ProcedureDescriptionFormatEntity getProcedureDescriptionFormat() {
        return this.procedureDescriptionFormat;
    }

    public void setProcedureDescriptionFormat(ProcedureDescriptionFormatEntity procedureDescriptionFormat) {
        this.procedureDescriptionFormat = procedureDescriptionFormat;
    }

<<<<<<< HEAD
    public PlatformType getPlatformType() {
        return PlatformType.toInstance(mobile, insitu);
=======
    public boolean isDisabled() {
        return disabled;
    }

    public void setDisabled(boolean disabled) {
        this.disabled = disabled;
>>>>>>> 86ebf1dd
    }

    public boolean isDeleted() {
        return deleted;
    }

    public void setDeleted(boolean deleted) {
        this.deleted = deleted;
    }

    public String getDescriptionFile() {
        return descriptionFile;
    }

    public void setDescriptionFile(String descriptionFile) {
        this.descriptionFile = descriptionFile;
    }

    public ProcedureEntity getTypeOf() {
        return typeOf;
    }

    public void setTypeOf(ProcedureEntity typeOf) {
        this.typeOf = typeOf;
    }

    public boolean isSetTypeOf() {
        return getTypeOf() != null;
    }

    public boolean isType() {
        return type;
    }

    public void setType(boolean isType) {
        this.type = isType;
    }

    public boolean isAggregation() {
        return aggregation;
    }

    public void setAggregation(boolean isAggregation) {
        this.aggregation = isAggregation;
    }

    public Set<ValidProcedureTimeEntity> getValidProcedureTimes() {
        return validProcedureTimes;
    }

    public void setValidProcedureTimes(Set<ValidProcedureTimeEntity> validProcedureTimes) {
        this.validProcedureTimes = validProcedureTimes;
    }

    @Override
    public String toString() {
        StringBuilder sb = new StringBuilder();
        return sb.append(getClass().getSimpleName())
                 .append(" [")
                 .append(" Domain id: ")
                 .append(getDomainId())
                 .append(", service: ")
                 .append(getService())
                 .append(" ]")
                 .toString();
    }
}<|MERGE_RESOLUTION|>--- conflicted
+++ resolved
@@ -23,15 +23,11 @@
 
     public static final String PROPERTY_MOBILE = "mobile";
     public static final String PROPERTY_INSITU = "insitu";
-<<<<<<< HEAD
     public static final String PROPERTY_REFERENCE = "reference";
     public static final String PROPERTY_VALID_PROCEDURE_TIME = "validProceduretime";
     public static final String PROPERTY_PROCEDURE_DESCRIPTION_FORMAT = "procedureDescriptionFormat";
-=======
-
     public static final String PROPERTY_REFERENCE = "reference";
 
->>>>>>> 86ebf1dd
     private static final long serialVersionUID = 4028002933920185756L;
 
     private boolean reference;
@@ -84,19 +80,6 @@
 
     public void setProcedureDescriptionFormat(ProcedureDescriptionFormatEntity procedureDescriptionFormat) {
         this.procedureDescriptionFormat = procedureDescriptionFormat;
-    }
-
-<<<<<<< HEAD
-    public PlatformType getPlatformType() {
-        return PlatformType.toInstance(mobile, insitu);
-=======
-    public boolean isDisabled() {
-        return disabled;
-    }
-
-    public void setDisabled(boolean disabled) {
-        this.disabled = disabled;
->>>>>>> 86ebf1dd
     }
 
     public boolean isDeleted() {
