/*
 * Copyright 2015-2019 52°North Initiative for Geospatial Open Source
 * Software GmbH
 *
 * Licensed under the Apache License, Version 2.0 (the "License");
 * you may not use this file except in compliance with the License.
 * You may obtain a copy of the License at
 *
 *    http://www.apache.org/licenses/LICENSE-2.0
 *
 * Unless required by applicable law or agreed to in writing, software
 * distributed under the License is distributed on an "AS IS" BASIS,
 * WITHOUT WARRANTIES OR CONDITIONS OF ANY KIND, either express or implied.
 * See the License for the specific language governing permissions and
 * limitations under the License.
 */
package org.n52.series.db.beans;

import java.util.Set;

import org.locationtech.jts.geom.Geometry;
import org.n52.series.db.beans.HibernateRelations.HasGeometry;
import org.n52.series.db.beans.HibernateRelations.HasProcedureDescriptionFormat;
import org.n52.series.db.beans.HibernateRelations.HasProcedureHistory;

public class ProcedureEntity extends HierarchicalEntity<ProcedureEntity>
        implements HasProcedureHistory, HasProcedureDescriptionFormat<ProcedureEntity>, HasGeometry<ProcedureEntity> {

    public static final String PROPERTY_REFERENCE = "reference";
    public static final String PROPERTY_VALID_PROCEDURE_TIME = "procedureHistory";
    public static final String PROPERTY_PROCEDURE_DESCRIPTION_FORMAT = "format";
    public static final String PROPERTY_DESCRIPTION_FILE = "descriptionFile";

    private static final long serialVersionUID = 4028002933920185756L;

    private boolean reference;

    private FormatEntity format;

    private boolean deleted;

    private String descriptionFile;

    private ProcedureEntity typeOf;

    private boolean type;

    private boolean aggregation;

    private Set<ProcedureHistoryEntity> procedureHistory;

    private GeometryEntity geometryEntity;

    public boolean isReference() {
        return reference;
    }

    public void setReference(boolean reference) {
        this.reference = reference;
    }

    @Override
    public FormatEntity getFormat() {
        return this.format;
    }

    @Override
    public ProcedureEntity setFormat(FormatEntity format) {
        this.format = format;
        return this;
    }

    public boolean isSetFormat() {
        return getFormat() != null && getFormat().isSetFormat();
    }

    public boolean isDeleted() {
        return deleted;
    }

    public void setDeleted(boolean deleted) {
        this.deleted = deleted;
    }

    public String getDescriptionFile() {
        return descriptionFile;
    }

    public void setDescriptionFile(String descriptionFile) {
        this.descriptionFile = descriptionFile;
    }

    public boolean isSetDescriptionFile() {
        return getDescriptionFile() != null && !getDescriptionFile().isEmpty();
    }

    public ProcedureEntity getTypeOf() {
        return typeOf;
    }

    public void setTypeOf(ProcedureEntity typeOf) {
        this.typeOf = typeOf;
    }

    public boolean isSetTypeOf() {
        return getTypeOf() != null;
    }

    public boolean isType() {
        return type;
    }

    public void setType(boolean isType) {
        this.type = isType;
    }

    public boolean isAggregation() {
        return aggregation;
    }

    public void setAggregation(boolean isAggregation) {
        this.aggregation = isAggregation;
    }

    @Override
    public Set<ProcedureHistoryEntity> getProcedureHistory() {
        return procedureHistory;
    }

    @Override
    public void setProcedureHistory(Set<ProcedureHistoryEntity> procedureHistory) {
        this.procedureHistory = procedureHistory;
    }

    @Override
<<<<<<< HEAD
    public int hashCode() {
        return super.hashCode();
    }

    @Override
    public boolean equals(Object obj) {
        if (obj == null || !(obj instanceof ProcedureEntity)) {
            return false;
        }
        return super.equals(obj);
=======
    public GeometryEntity getGeometryEntity() {
        return geometryEntity;
    }

    @Override
    public ProcedureEntity setGeometry(Geometry geometry) {
        this.geometryEntity = new GeometryEntity();
        this.geometryEntity.setGeometry(geometry);
        if (geometry != null) {
            this.geometryEntity.setSrid(geometry.getSRID());
        }
        return this;
    }

    @Override
    public ProcedureEntity setGeometryEntity(GeometryEntity geometryEntity) {
        this.geometryEntity = geometryEntity;
        return this;
>>>>>>> 7df578ec
    }

}<|MERGE_RESOLUTION|>--- conflicted
+++ resolved
@@ -133,18 +133,6 @@
     }
 
     @Override
-<<<<<<< HEAD
-    public int hashCode() {
-        return super.hashCode();
-    }
-
-    @Override
-    public boolean equals(Object obj) {
-        if (obj == null || !(obj instanceof ProcedureEntity)) {
-            return false;
-        }
-        return super.equals(obj);
-=======
     public GeometryEntity getGeometryEntity() {
         return geometryEntity;
     }
@@ -163,7 +151,19 @@
     public ProcedureEntity setGeometryEntity(GeometryEntity geometryEntity) {
         this.geometryEntity = geometryEntity;
         return this;
->>>>>>> 7df578ec
+    }
+
+    @Override
+    public int hashCode() {
+        return super.hashCode();
+    }
+
+    @Override
+    public boolean equals(Object obj) {
+        if (obj == null || !(obj instanceof ProcedureEntity)) {
+            return false;
+        }
+        return super.equals(obj);
     }
 
 }