/*
 * Copyright 2015-2019 52°North Initiative for Geospatial Open Source
 * Software GmbH
 *
 * Licensed under the Apache License, Version 2.0 (the "License");
 * you may not use this file except in compliance with the License.
 * You may obtain a copy of the License at
 *
 *    http://www.apache.org/licenses/LICENSE-2.0
 *
 * Unless required by applicable law or agreed to in writing, software
 * distributed under the License is distributed on an "AS IS" BASIS,
 * WITHOUT WARRANTIES OR CONDITIONS OF ANY KIND, either express or implied.
 * See the License for the specific language governing permissions and
 * limitations under the License.
 */
package org.n52.series.db.beans;

import java.io.Serializable;
import java.math.BigDecimal;
import java.util.Collection;
import java.util.Comparator;
import java.util.Date;
import java.util.HashSet;
import java.util.Set;

import org.n52.series.db.beans.ereporting.EReportingProfileDataEntity;
import org.n52.series.db.beans.parameter.ParameterEntity;
import org.n52.series.db.beans.sampling.SamplingProfileDataEntity;
import org.n52.series.db.common.Utils;

public abstract class DataEntity<T> extends DescribableEntity implements Comparable<DataEntity<T>>, Serializable {

    public static final String PROPERTY_ID = "id";

    public static final String PROPERTY_DATASET = "dataset";

    public static final String PROPERTY_RESULT_TIME = "resultTime";

    public static final String PROPERTY_SAMPLING_TIME_START = "samplingTimeStart";

    public static final String PROPERTY_SAMPLING_TIME_END = "samplingTimeEnd";

    public static final String PROPERTY_VALID_TIME_START = "valid_time_start";

    public static final String PROPERTY_VALID_TIME_END = "valid_time_end";

    public static final String PROPERTY_GEOMETRY_ENTITY = "geometryEntity";

    public static final String PROPERTY_DELETED = "deleted";

    public static final String PROPERTY_PARENT = "parent";

    public static final String PROPERTY_IDENTIFIER = "identifier";

    public static final String PROPERTY_VALUE = "value";

    public static final String PROPERTY_PARAMETERS = "parameters";

    public static final String PROPERTY_SAMPLING_PROFILE = "samplingProfile";

    public static final String PROPERTY_EREPORTING_PROFILE = "ereportingProfile";

    public static final BigDecimal NOT_SET_VERTICAL = BigDecimal.valueOf(-99999.00);

    private static final long serialVersionUID = 273612846605300612L;

    private Date samplingTimeStart;

    private Date samplingTimeEnd;

    private T value;

    private GeometryEntity geometryEntity;

    private boolean deleted;

    private Date validTimeStart;

    private Date validTimeEnd;

    private Date resultTime;

    private Long parent;

    private DatasetEntity dataset;

    private Set<ParameterEntity<?>> parameters = new HashSet<>(0);

    private Set<RelatedDataEntity> relatedObservations = new HashSet<>(0);

    private String valueIdentifier;

    private String valueName;

    private String valueDescription;

    private BigDecimal verticalFrom = NOT_SET_VERTICAL;

    private BigDecimal verticalTo = NOT_SET_VERTICAL;

    private SamplingProfileDataEntity samplingProfile;

    private EReportingProfileDataEntity ereportingProfile;

    protected DataEntity() {

    }

    /**
     * @return the samplingTimeStart
     */
<<<<<<< HEAD
    @Override
=======

>>>>>>> 38156c10
    public Date getSamplingTimeStart() {
        return Utils.createUnmutableTimestamp(samplingTimeStart);
    }

    /**
     * @param samplingTimeStart
     *            the samplingTimeStart
     */
<<<<<<< HEAD
    @Override
    public void setSamplingTimeStart(final Date samplingTimeStart) {
=======

    public void setSamplingTimeStart(Date samplingTimeStart) {
>>>>>>> 38156c10
        this.samplingTimeStart = Utils.createUnmutableTimestamp(samplingTimeStart);
    }

    /**
     * @return the samplingTimeEnd
     */
<<<<<<< HEAD
    @Override
=======

>>>>>>> 38156c10
    public Date getSamplingTimeEnd() {
        return Utils.createUnmutableTimestamp(samplingTimeEnd);
    }

    /**
     * @param samplingTimeEnd
     *            the samplingTimeEnd
     */
<<<<<<< HEAD
    @Override
    public void setSamplingTimeEnd(final Date samplingTimeEnd) {
=======

    public void setSamplingTimeEnd(Date samplingTimeEnd) {
>>>>>>> 38156c10
        this.samplingTimeEnd = Utils.createUnmutableTimestamp(samplingTimeEnd);
    }

    @Override
    public T getValue() {
        return value;
    }

<<<<<<< HEAD
    @Override
=======
>>>>>>> 38156c10
    public void setValue(final T value) {
        this.value = value;
    }

    @Override
    public boolean hasValue() {
        return getValue() != null;
    }

    @Override
    public abstract boolean isNoDataValue(Collection<String> noDataValues);

    @Override
    public GeometryEntity getGeometryEntity() {
        return geometryEntity;
    }

<<<<<<< HEAD
    @Override
=======
>>>>>>> 38156c10
    public void setGeometryEntity(final GeometryEntity geometryEntity) {
        this.geometryEntity = geometryEntity;
    }

    @Override
    public boolean isSetGeometryEntity() {
        return (geometryEntity != null) && !geometryEntity.isEmpty();
    }

    @Override
    public boolean getDeleted() {
        return deleted;
    }

<<<<<<< HEAD
    @Override
=======
>>>>>>> 38156c10
    public void setDeleted(final boolean deleted) {
        this.deleted = deleted;
    }

    @Override
    public Date getValidTimeStart() {
        return Utils.createUnmutableTimestamp(validTimeStart);
    }

<<<<<<< HEAD
    @Override
=======
>>>>>>> 38156c10
    public void setValidTimeStart(final Date validTimeStart) {
        this.validTimeStart = Utils.createUnmutableTimestamp(validTimeStart);
    }

    @Override
    public Date getValidTimeEnd() {
        return Utils.createUnmutableTimestamp(validTimeEnd);
    }

<<<<<<< HEAD
    @Override
=======
>>>>>>> 38156c10
    public void setValidTimeEnd(final Date validTimeEnd) {
        this.validTimeEnd = Utils.createUnmutableTimestamp(validTimeEnd);
    }

    @Override
    public boolean isSetValidTime() {
        return isSetValidStartTime() && isSetValidEndTime();
    }

    @Override
    public boolean isSetValidStartTime() {
        return validTimeStart != null;
    }

    @Override
    public boolean isSetValidEndTime() {
        return validTimeEnd != null;
    }

    @Override
    public Date getResultTime() {
        return Utils.createUnmutableTimestamp(resultTime);
    }

<<<<<<< HEAD
    @Override
=======
>>>>>>> 38156c10
    public void setResultTime(final Date resultTime) {
        this.resultTime = Utils.createUnmutableTimestamp(resultTime);
    }

<<<<<<< HEAD
    @Override
    public boolean isParent() {
        return parent;
    }

    @Override
    public void setParent(final boolean parent) {
        this.parent = parent;
    }

    @Override
    public boolean isChild() {
        return child;
    }

    @Override
    public void setChild(final boolean child) {
        this.child = child;
    }

=======
    public Long getParent() {
        return parent;
    }

    public void setParent(Long parent) {
        this.parent = parent;
    }

>>>>>>> 38156c10
    @Override
    public Set<ParameterEntity<?>> getParameters() {
        return parameters;
    }

    @Override
<<<<<<< HEAD
    public void setParameters(final Set<Parameter< ? >> parameters) {
=======
    public void setParameters(Set<ParameterEntity<?>> parameters) {
>>>>>>> 38156c10
        this.parameters = parameters;
    }

    @Override
    public boolean hasParameters() {
        return (getParameters() != null) && !getParameters().isEmpty();
    }

    @Override
    public DatasetEntity getDataset() {
        return dataset;
    }

<<<<<<< HEAD
    @Override
=======
>>>>>>> 38156c10
    public void setDataset(final DatasetEntity dataset) {
        this.dataset = dataset;
    }

    @Override
    public Set<RelatedDataEntity> getRelatedObservations() {
        return relatedObservations;
    }

<<<<<<< HEAD
    @Override
=======
>>>>>>> 38156c10
    public void setRelatedObservations(final Set<RelatedDataEntity> relatedObservations) {
        this.relatedObservations = relatedObservations;
    }

    @Override
    public boolean hasRelatedObservations() {
        return (getRelatedObservations() != null) && !getRelatedObservations().isEmpty();
    }

    @Override
    public String getValueIdentifier() {
        return valueIdentifier;
    }

<<<<<<< HEAD
    @Override
=======
>>>>>>> 38156c10
    public void setValueIdentifier(final String valueIdentifier) {
        this.valueIdentifier = valueIdentifier;
    }

    @Override
    public boolean hasValueIdentifier() {
        return (getValueIdentifier() != null) && !getValueIdentifier().isEmpty();
    }

    @Override
    public String getValueName() {
        return valueName;
    }

<<<<<<< HEAD
    @Override
=======
>>>>>>> 38156c10
    public void setValueName(final String valueName) {
        this.valueName = valueName;
    }

    @Override
    public boolean hasValueName() {
        return (getValueName() != null) && !getValueName().isEmpty();
    }

    @Override
    public String getValueDescription() {
        return valueDescription;
    }

<<<<<<< HEAD
    @Override
=======
>>>>>>> 38156c10
    public void setValueDescription(final String valueDescription) {
        this.valueDescription = valueDescription;
    }

    @Override
    public boolean hasValueDescription() {
        return (getValueDescription() != null) && !getValueDescription().isEmpty();
    }

    @Override
    public BigDecimal getVerticalFrom() {
        return verticalFrom;
    }

<<<<<<< HEAD
    @Override
=======
>>>>>>> 38156c10
    public void setVerticalFrom(final BigDecimal verticalFrom) {
        this.verticalFrom = verticalFrom;
    }

<<<<<<< HEAD
    @Override
=======
    public boolean hasVerticalFrom() {
        return getVerticalFrom() != null && getVerticalFrom().compareTo(NOT_SET_VERTICAL) != 0;
    }

>>>>>>> 38156c10
    public BigDecimal getVerticalTo() {
        return verticalTo;
    }

<<<<<<< HEAD
    @Override
=======
>>>>>>> 38156c10
    public void setVerticalTo(final BigDecimal verticalTo) {
        this.verticalTo = verticalTo;
    }

    public boolean hasVerticalTo() {
        return getVerticalTo() != null && getVerticalTo().compareTo(NOT_SET_VERTICAL) != 0;
    }

    public SamplingProfileDataEntity getSamplingProfile() {
        return samplingProfile;
    }

    public void setSamplingProfile(SamplingProfileDataEntity samplingProfile) {
        this.samplingProfile = samplingProfile;
    }

    public boolean hasSamplingProfile() {
        return getSamplingProfile() != null;
    }

    public EReportingProfileDataEntity getEreportingProfile() {
        return ereportingProfile;
    }

    public void setEreportingProfile(EReportingProfileDataEntity ereportingProfile) {
        this.ereportingProfile = ereportingProfile;
    }

    public boolean hasEreportingProfile() {
        return getEreportingProfile() != null;
    }

    @Override
    public int compareTo(final DataEntity<T> o) {
        return Comparator.comparing(DataEntity<T>::getSamplingTimeEnd)
                .thenComparing(DataEntity<T>::getSamplingTimeStart).thenComparing(DataEntity<T>::getId)
                .compare(this, o);
    }

    @Override
    public int hashCode() {
        final int prime = 31;
        int result = 1;
<<<<<<< HEAD
        result = (prime * result) + ((getId() == null)
                ? 0
                : getId().hashCode());
=======
        result = (prime * result) + ((getId() == null) ? 0 : getId().hashCode());
>>>>>>> 38156c10
        return result;
    }

    @Override
    public boolean equals(final Object obj) {
        if (this == obj) {
            return true;
        }
        if (obj == null) {
            return false;
        }
        if (getClass() != obj.getClass()) {
            return false;
        }
<<<<<<< HEAD
        final DataEntity< ? > other = (DataEntity< ? >) obj;
=======
        DataEntity<?> other = (DataEntity<?>) obj;
>>>>>>> 38156c10
        if (getId() == null) {
            if (other.getId() != null) {
                return false;
            }
        } else if (!getId().equals(other.getId())) {
            return false;
        }
        return true;
    }

    @Override
    public String toString() {
        final StringBuilder sb = new StringBuilder();
<<<<<<< HEAD
        return sb.append(getClass().getSimpleName())
                 .append(" [")
                 .append(" id: ")
                 .append(getId())
                 .append(" ]")
                 .toString();
=======
        return sb.append(getClass().getSimpleName()).append(" [").append(" id: ").append(getId()).append(" ]")
                .toString();
>>>>>>> 38156c10
    }
}<|MERGE_RESOLUTION|>--- conflicted
+++ resolved
@@ -110,11 +110,7 @@
     /**
      * @return the samplingTimeStart
      */
-<<<<<<< HEAD
-    @Override
-=======
-
->>>>>>> 38156c10
+
     public Date getSamplingTimeStart() {
         return Utils.createUnmutableTimestamp(samplingTimeStart);
     }
@@ -123,24 +119,15 @@
      * @param samplingTimeStart
      *            the samplingTimeStart
      */
-<<<<<<< HEAD
-    @Override
-    public void setSamplingTimeStart(final Date samplingTimeStart) {
-=======
 
     public void setSamplingTimeStart(Date samplingTimeStart) {
->>>>>>> 38156c10
         this.samplingTimeStart = Utils.createUnmutableTimestamp(samplingTimeStart);
     }
 
     /**
      * @return the samplingTimeEnd
      */
-<<<<<<< HEAD
-    @Override
-=======
-
->>>>>>> 38156c10
+
     public Date getSamplingTimeEnd() {
         return Utils.createUnmutableTimestamp(samplingTimeEnd);
     }
@@ -149,144 +136,81 @@
      * @param samplingTimeEnd
      *            the samplingTimeEnd
      */
-<<<<<<< HEAD
-    @Override
-    public void setSamplingTimeEnd(final Date samplingTimeEnd) {
-=======
 
     public void setSamplingTimeEnd(Date samplingTimeEnd) {
->>>>>>> 38156c10
         this.samplingTimeEnd = Utils.createUnmutableTimestamp(samplingTimeEnd);
     }
 
-    @Override
     public T getValue() {
         return value;
     }
 
-<<<<<<< HEAD
-    @Override
-=======
->>>>>>> 38156c10
     public void setValue(final T value) {
         this.value = value;
     }
 
-    @Override
     public boolean hasValue() {
         return getValue() != null;
     }
 
-    @Override
     public abstract boolean isNoDataValue(Collection<String> noDataValues);
 
-    @Override
     public GeometryEntity getGeometryEntity() {
         return geometryEntity;
     }
 
-<<<<<<< HEAD
-    @Override
-=======
->>>>>>> 38156c10
     public void setGeometryEntity(final GeometryEntity geometryEntity) {
         this.geometryEntity = geometryEntity;
     }
 
-    @Override
     public boolean isSetGeometryEntity() {
         return (geometryEntity != null) && !geometryEntity.isEmpty();
     }
 
-    @Override
     public boolean getDeleted() {
         return deleted;
     }
 
-<<<<<<< HEAD
-    @Override
-=======
->>>>>>> 38156c10
     public void setDeleted(final boolean deleted) {
         this.deleted = deleted;
     }
 
-    @Override
     public Date getValidTimeStart() {
         return Utils.createUnmutableTimestamp(validTimeStart);
     }
 
-<<<<<<< HEAD
-    @Override
-=======
->>>>>>> 38156c10
     public void setValidTimeStart(final Date validTimeStart) {
         this.validTimeStart = Utils.createUnmutableTimestamp(validTimeStart);
     }
 
-    @Override
     public Date getValidTimeEnd() {
         return Utils.createUnmutableTimestamp(validTimeEnd);
     }
 
-<<<<<<< HEAD
-    @Override
-=======
->>>>>>> 38156c10
     public void setValidTimeEnd(final Date validTimeEnd) {
         this.validTimeEnd = Utils.createUnmutableTimestamp(validTimeEnd);
     }
 
-    @Override
     public boolean isSetValidTime() {
         return isSetValidStartTime() && isSetValidEndTime();
     }
 
-    @Override
     public boolean isSetValidStartTime() {
         return validTimeStart != null;
     }
 
-    @Override
     public boolean isSetValidEndTime() {
         return validTimeEnd != null;
     }
 
-    @Override
     public Date getResultTime() {
         return Utils.createUnmutableTimestamp(resultTime);
     }
 
-<<<<<<< HEAD
-    @Override
-=======
->>>>>>> 38156c10
     public void setResultTime(final Date resultTime) {
         this.resultTime = Utils.createUnmutableTimestamp(resultTime);
     }
 
-<<<<<<< HEAD
-    @Override
-    public boolean isParent() {
-        return parent;
-    }
-
-    @Override
-    public void setParent(final boolean parent) {
-        this.parent = parent;
-    }
-
-    @Override
-    public boolean isChild() {
-        return child;
-    }
-
-    @Override
-    public void setChild(final boolean child) {
-        this.child = child;
-    }
-
-=======
     public Long getParent() {
         return parent;
     }
@@ -295,18 +219,13 @@
         this.parent = parent;
     }
 
->>>>>>> 38156c10
     @Override
     public Set<ParameterEntity<?>> getParameters() {
         return parameters;
     }
 
     @Override
-<<<<<<< HEAD
-    public void setParameters(final Set<Parameter< ? >> parameters) {
-=======
     public void setParameters(Set<ParameterEntity<?>> parameters) {
->>>>>>> 38156c10
         this.parameters = parameters;
     }
 
@@ -315,120 +234,78 @@
         return (getParameters() != null) && !getParameters().isEmpty();
     }
 
-    @Override
     public DatasetEntity getDataset() {
         return dataset;
     }
 
-<<<<<<< HEAD
-    @Override
-=======
->>>>>>> 38156c10
     public void setDataset(final DatasetEntity dataset) {
         this.dataset = dataset;
     }
 
-    @Override
     public Set<RelatedDataEntity> getRelatedObservations() {
         return relatedObservations;
     }
 
-<<<<<<< HEAD
-    @Override
-=======
->>>>>>> 38156c10
     public void setRelatedObservations(final Set<RelatedDataEntity> relatedObservations) {
         this.relatedObservations = relatedObservations;
     }
 
-    @Override
     public boolean hasRelatedObservations() {
         return (getRelatedObservations() != null) && !getRelatedObservations().isEmpty();
     }
 
-    @Override
     public String getValueIdentifier() {
         return valueIdentifier;
     }
 
-<<<<<<< HEAD
-    @Override
-=======
->>>>>>> 38156c10
     public void setValueIdentifier(final String valueIdentifier) {
         this.valueIdentifier = valueIdentifier;
     }
 
-    @Override
     public boolean hasValueIdentifier() {
         return (getValueIdentifier() != null) && !getValueIdentifier().isEmpty();
     }
 
-    @Override
     public String getValueName() {
         return valueName;
     }
 
-<<<<<<< HEAD
-    @Override
-=======
->>>>>>> 38156c10
     public void setValueName(final String valueName) {
         this.valueName = valueName;
     }
 
-    @Override
     public boolean hasValueName() {
         return (getValueName() != null) && !getValueName().isEmpty();
     }
 
-    @Override
     public String getValueDescription() {
         return valueDescription;
     }
 
-<<<<<<< HEAD
-    @Override
-=======
->>>>>>> 38156c10
     public void setValueDescription(final String valueDescription) {
         this.valueDescription = valueDescription;
     }
 
-    @Override
     public boolean hasValueDescription() {
         return (getValueDescription() != null) && !getValueDescription().isEmpty();
     }
 
-    @Override
     public BigDecimal getVerticalFrom() {
         return verticalFrom;
     }
 
-<<<<<<< HEAD
-    @Override
-=======
->>>>>>> 38156c10
     public void setVerticalFrom(final BigDecimal verticalFrom) {
         this.verticalFrom = verticalFrom;
     }
 
-<<<<<<< HEAD
-    @Override
-=======
     public boolean hasVerticalFrom() {
         return getVerticalFrom() != null && getVerticalFrom().compareTo(NOT_SET_VERTICAL) != 0;
     }
 
->>>>>>> 38156c10
     public BigDecimal getVerticalTo() {
         return verticalTo;
     }
 
-<<<<<<< HEAD
-    @Override
-=======
->>>>>>> 38156c10
     public void setVerticalTo(final BigDecimal verticalTo) {
         this.verticalTo = verticalTo;
     }
@@ -472,13 +349,7 @@
     public int hashCode() {
         final int prime = 31;
         int result = 1;
-<<<<<<< HEAD
-        result = (prime * result) + ((getId() == null)
-                ? 0
-                : getId().hashCode());
-=======
         result = (prime * result) + ((getId() == null) ? 0 : getId().hashCode());
->>>>>>> 38156c10
         return result;
     }
 
@@ -493,11 +364,7 @@
         if (getClass() != obj.getClass()) {
             return false;
         }
-<<<<<<< HEAD
-        final DataEntity< ? > other = (DataEntity< ? >) obj;
-=======
         DataEntity<?> other = (DataEntity<?>) obj;
->>>>>>> 38156c10
         if (getId() == null) {
             if (other.getId() != null) {
                 return false;
@@ -511,16 +378,7 @@
     @Override
     public String toString() {
         final StringBuilder sb = new StringBuilder();
-<<<<<<< HEAD
-        return sb.append(getClass().getSimpleName())
-                 .append(" [")
-                 .append(" id: ")
-                 .append(getId())
-                 .append(" ]")
-                 .toString();
-=======
         return sb.append(getClass().getSimpleName()).append(" [").append(" id: ").append(getId()).append(" ]")
                 .toString();
->>>>>>> 38156c10
     }
 }