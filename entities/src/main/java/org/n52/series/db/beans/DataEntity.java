--- conflicted
+++ resolved
@@ -216,24 +216,6 @@
         this.parent = parent;
     }
 
-<<<<<<< HEAD
-    @Override
-    public Set<ParameterEntity<?>> getParameters() {
-        return parameters;
-    }
-
-    @Override
-    public void setParameters(Set<ParameterEntity<?>> parameters) {
-        this.parameters = parameters;
-    }
-
-    @Override
-    public boolean hasParameters() {
-        return (getParameters() != null) && !getParameters().isEmpty();
-    }
-
-=======
->>>>>>> bdd8aa29
     public DatasetEntity getDataset() {
         return dataset;
     }
@@ -339,11 +321,7 @@
     }
 
     @Override
-<<<<<<< HEAD
-    public int compareTo(final DataEntity<T> o) {
-=======
     public int compareTo(DataEntity<T> o) {
->>>>>>> bdd8aa29
         return Comparator.comparing(DataEntity<T>::getSamplingTimeEnd)
                 .thenComparing(DataEntity<T>::getSamplingTimeStart).thenComparing(DataEntity<T>::getId)
                 .compare(this, o);
@@ -358,11 +336,7 @@
     }
 
     @Override
-<<<<<<< HEAD
-    public boolean equals(final Object obj) {
-=======
     public boolean equals(Object obj) {
->>>>>>> bdd8aa29
         if (this == obj) {
             return true;
         }
