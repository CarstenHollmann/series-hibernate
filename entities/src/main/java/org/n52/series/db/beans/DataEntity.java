/*
 * Copyright 2015-2018 52°North Initiative for Geospatial Open Source
 * Software GmbH
 *
 * Licensed under the Apache License, Version 2.0 (the "License");
 * you may not use this file except in compliance with the License.
 * You may obtain a copy of the License at
 *
 *    http://www.apache.org/licenses/LICENSE-2.0
 *
 * Unless required by applicable law or agreed to in writing, software
 * distributed under the License is distributed on an "AS IS" BASIS,
 * WITHOUT WARRANTIES OR CONDITIONS OF ANY KIND, either express or implied.
 * See the License for the specific language governing permissions and
 * limitations under the License.
 */

package org.n52.series.db.beans;

import java.io.Serializable;
import java.math.BigDecimal;
import java.util.Collection;
import java.util.Comparator;
import java.util.Date;
import java.util.HashSet;
import java.util.Set;

import org.n52.series.db.beans.data.Data;
import org.n52.series.db.beans.parameter.Parameter;
import org.n52.series.db.common.Utils;

public abstract class DataEntity<T> extends DescribableEntity
        implements Comparable<DataEntity<T>>, Serializable, Data<T> {

    public static final String PROPERTY_ID = "id";

    public static final String PROPERTY_DATASET = "dataset";

    public static final String PROPERTY_RESULT_TIME = "resultTime";

    public static final String PROPERTY_SAMPLING_TIME_START = "samplingTimeStart";

    public static final String PROPERTY_SAMPLING_TIME_END = "samplingTimeEnd";

    public static final String PROPERTY_VALID_TIME_START = "valid_time_start";

    public static final String PROPERTY_VALID_TIME_END = "valid_time_end";

    public static final String PROPERTY_GEOMETRY_ENTITY = "geometryEntity";

    public static final String PROPERTY_DELETED = "deleted";

    public static final String PROPERTY_PARENT = "parent";

    public static final String PROPERTY_IDENTIFIER = "identifier";

    public static final String PROPERTY_CHILD = "child";

    public static final String PROPERTY_VALUE = "value";

    public static final String PROPERTY_PARAMETERS = "parameters";

    private static final long serialVersionUID = 273612846605300612L;

    private Date samplingTimeStart;

    private Date samplingTimeEnd;

    private T value;

    private GeometryEntity geometryEntity;

<<<<<<< HEAD
    private Boolean deleted = false;
=======
    private boolean deleted;
>>>>>>> 061187ff

    private Date validTimeStart;

    private Date validTimeEnd;

    private Date resultTime;

    private boolean parent;

    private boolean child;

    private DatasetEntity dataset;

    private Set<Parameter< ? >> parameters = new HashSet<>(0);

    private Set<RelatedDataEntity> relatedObservations = new HashSet<>(0);

    private String valueIdentifier;

    private String valueName;

    private String valueDescription;

    private BigDecimal verticalFrom = NOT_SET_VERTICAL;

    private BigDecimal verticalTo = NOT_SET_VERTICAL;

    protected DataEntity() {

    }

    /**
     * @return the samplingTimeStart
     */
    public Date getSamplingTimeStart() {
        return Utils.createUnmutableTimestamp(samplingTimeStart);
    }

    /**
     * @param samplingTimeStart
     *        the samplingTimeStart
     */
    public void setSamplingTimeStart(Date samplingTimeStart) {
        this.samplingTimeStart = Utils.createUnmutableTimestamp(samplingTimeStart);
    }

    /**
     * @return the samplingTimeEnd
     */
    public Date getSamplingTimeEnd() {
        return Utils.createUnmutableTimestamp(samplingTimeEnd);
    }

    /**
     * @param samplingTimeEnd
     *        the samplingTimeEnd
     */
    public void setSamplingTimeEnd(Date samplingTimeEnd) {
        this.samplingTimeEnd = Utils.createUnmutableTimestamp(samplingTimeEnd);
    }

    public T getValue() {
        return value;
    }

    public void setValue(T value) {
        this.value = value;
    }

    public boolean hasValue() {
        return getValue() != null;
    }

    public abstract boolean isNoDataValue(Collection<String> noDataValues);

    public GeometryEntity getGeometryEntity() {
        return geometryEntity;
    }

    public void setGeometryEntity(GeometryEntity geometryEntity) {
        this.geometryEntity = geometryEntity;
    }

    public boolean isSetGeometryEntity() {
        return geometryEntity != null && !geometryEntity.isEmpty();
    }

    public boolean getDeleted() {
        return deleted;
    }

    public void setDeleted(boolean deleted) {
        this.deleted = deleted;
    }

    public Date getValidTimeStart() {
        return Utils.createUnmutableTimestamp(validTimeStart);
    }

    public void setValidTimeStart(Date validTimeStart) {
        this.validTimeStart = Utils.createUnmutableTimestamp(validTimeStart);
    }

    public Date getValidTimeEnd() {
        return Utils.createUnmutableTimestamp(validTimeEnd);
    }

    public void setValidTimeEnd(Date validTimeEnd) {
        this.validTimeEnd = Utils.createUnmutableTimestamp(validTimeEnd);
    }

    public boolean isSetValidTime() {
        return isSetValidStartTime() && isSetValidEndTime();
    }

    public boolean isSetValidStartTime() {
        return validTimeStart != null;
    }

    public boolean isSetValidEndTime() {
        return validTimeEnd != null;
    }

    public Date getResultTime() {
        return Utils.createUnmutableTimestamp(resultTime);
    }

    public void setResultTime(Date resultTime) {
        this.resultTime = Utils.createUnmutableTimestamp(resultTime);
    }

    public boolean isParent() {
        return parent;
    }

    public void setParent(boolean parent) {
        this.parent = parent;
    }

    public boolean isChild() {
        return child;
    }

    public void setChild(boolean child) {
        this.child = child;
    }

    @Override
    public Set<Parameter< ? >> getParameters() {
        return parameters;
    }

    @Override
    public void setParameters(Set<Parameter< ? >> parameters) {
        this.parameters = parameters;
    }

    @Override
    public boolean hasParameters() {
        return getParameters() != null && !getParameters().isEmpty();
    }

    public DatasetEntity getDataset() {
        return dataset;
    }

    public void setDataset(DatasetEntity dataset) {
        this.dataset = dataset;
    }

    public Set<RelatedDataEntity> getRelatedObservations() {
        return relatedObservations;
    }

    public void setRelatedObservations(Set<RelatedDataEntity> relatedObservations) {
        this.relatedObservations = relatedObservations;
    }

    public boolean hasRelatedObservations() {
        return getRelatedObservations() != null && !getRelatedObservations().isEmpty();
    }

    public String getValueIdentifier() {
        return valueIdentifier;
    }

    public void setValueIdentifier(String valueIdentifier) {
        this.valueIdentifier = valueIdentifier;
    }

    public boolean hasValueIdentifier() {
        return getValueIdentifier() != null && !getValueIdentifier().isEmpty();
    }

    public String getValueName() {
        return valueName;
    }

    public void setValueName(String valueName) {
        this.valueName = valueName;
    }

    public boolean hasValueName() {
        return getValueName() != null && !getValueName().isEmpty();
    }

    public String getValueDescription() {
        return valueDescription;
    }

    public void setValueDescription(String valueDescription) {
        this.valueDescription = valueDescription;
    }

    public boolean hasValueDescription() {
        return getValueDescription() != null && !getValueDescription().isEmpty();
    }

    public BigDecimal getVerticalFrom() {
        return verticalFrom;
    }

    public void setVerticalFrom(BigDecimal verticalFrom) {
        this.verticalFrom = verticalFrom;
    }

    public BigDecimal getVerticalTo() {
        return verticalTo;
    }

    public void setVerticalTo(BigDecimal verticalTo) {
        this.verticalTo = verticalTo;
    }

    @Override
    public int compareTo(DataEntity<T> o) {
        return Comparator.comparing(DataEntity<T>::getSamplingTimeEnd)
                         .thenComparing(DataEntity<T>::getSamplingTimeStart)
                         .thenComparing(DataEntity<T>::getId)
                         .compare(this, o);
    }

    @Override
    public int hashCode() {
        final int prime = 31;
        int result = 1;
        result = prime * result + ((getId() == null)
                ? 0
                : getId().hashCode());
        return result;
    }

    @Override
    public boolean equals(Object obj) {
        if (this == obj) {
            return true;
        }
        if (obj == null) {
            return false;
        }
        if (getClass() != obj.getClass()) {
            return false;
        }
        DataEntity< ? > other = (DataEntity< ? >) obj;
        if (getId() == null) {
            if (other.getId() != null) {
                return false;
            }
        } else if (!getId().equals(other.getId())) {
            return false;
        }
        return true;
    }

    @Override
    public String toString() {
        StringBuilder sb = new StringBuilder();
        return sb.append(getClass().getSimpleName())
                 .append(" [")
                 .append(" id: ")
                 .append(getId())
                 .append(" ]")
                 .toString();
    }
}<|MERGE_RESOLUTION|>--- conflicted
+++ resolved
@@ -70,11 +70,7 @@
 
     private GeometryEntity geometryEntity;
 
-<<<<<<< HEAD
-    private Boolean deleted = false;
-=======
     private boolean deleted;
->>>>>>> 061187ff
 
     private Date validTimeStart;
 
