--- conflicted
+++ resolved
@@ -37,19 +37,13 @@
 
     public static final String PROPERTY_RESULT_TIME = "resultTime";
 
-<<<<<<< HEAD
-    public static final String PROPERTY_PHENOMENON_TIME_START = "sampling_time_start";
-
-    public static final String PROPERTY_PHENOMENON_TIME_END = "sampling_time_end";
+    public static final String PROPERTY_SAMPLING_TIME_START = "samplingTimeStart";
+
+    public static final String PROPERTY_SAMPLING_TIME_END = "samplingTimeEnd";
 
     public static final String PROPERTY_VALID_TIME_START = "valid_time_start";
 
     public static final String PROPERTY_VALID_TIME_END = "valid_time_end";
-=======
-    public static final String PROPERTY_SAMPLING_TIME_START = "samplingTimeStart";
-
-    public static final String PROPERTY_SAMPLING_TIME_END = "samplingTimeEnd";
->>>>>>> 58c225ca
 
     public static final String PROPERTY_GEOMETRY_ENTITY = "geometryEntity";
 
@@ -103,19 +97,6 @@
 
     }
 
-<<<<<<< HEAD
-=======
-    @Override
-    public Long getId() {
-        return id;
-    }
-
-    @Override
-    public void setId(Long id) {
-        this.id = id;
-    }
-
->>>>>>> 58c225ca
     /**
      * @return the samplingTimeStart
      */
