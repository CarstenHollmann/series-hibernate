/*
 * Copyright 2015-2018 52°North Initiative for Geospatial Open Source
 * Software GmbH
 *
 * Licensed under the Apache License, Version 2.0 (the "License");
 * you may not use this file except in compliance with the License.
 * You may obtain a copy of the License at
 *
 *    http://www.apache.org/licenses/LICENSE-2.0
 *
 * Unless required by applicable law or agreed to in writing, software
 * distributed under the License is distributed on an "AS IS" BASIS,
 * WITHOUT WARRANTIES OR CONDITIONS OF ANY KIND, either express or implied.
 * See the License for the specific language governing permissions and
 * limitations under the License.
 */

package org.n52.series.db.beans.dataset;

import java.math.BigDecimal;
import java.util.Collection;
import java.util.Date;
import java.util.List;
import java.util.Set;

import org.n52.series.db.beans.AbstractFeatureEntity;
import org.n52.series.db.beans.CategoryEntity;
import org.n52.series.db.beans.CodespaceEntity;
import org.n52.series.db.beans.DatasetEntity;
import org.n52.series.db.beans.Describable;
import org.n52.series.db.beans.FormatEntity;
import org.n52.series.db.beans.OfferingEntity;
import org.n52.series.db.beans.PhenomenonEntity;
import org.n52.series.db.beans.PlatformEntity;
import org.n52.series.db.beans.ProcedureEntity;
import org.n52.series.db.beans.RelatedDatasetEntity;
import org.n52.series.db.beans.UnitEntity;
import org.n52.series.db.beans.data.Data;
import org.n52.series.db.beans.parameter.Parameter;
import org.n52.series.db.beans.sampling.MonitoringProgramEntity;
import org.n52.series.db.beans.sampling.SamplingEntity;

@Deprecated
public interface Dataset extends Describable {

    String DEFAULT_VALUE_TYPE = "quantity";

    CategoryEntity getCategory();

    void setCategory(CategoryEntity category);

    PhenomenonEntity getPhenomenon();

    DatasetEntity setPhenomenon(PhenomenonEntity phenomenon);

    PhenomenonEntity getObservableProperty();

    DatasetEntity setObservableProperty(PhenomenonEntity phenomenon);

    ProcedureEntity getProcedure();

    DatasetEntity setProcedure(ProcedureEntity procedure);

    OfferingEntity getOffering();

    DatasetEntity setOffering(OfferingEntity offering);

    boolean isSetOffering();

    AbstractFeatureEntity<?> getFeature();

    void setFeature(AbstractFeatureEntity<?> feature);

    boolean isSetFeature();

    PlatformEntity getPlatform();

    void setPlatform(PlatformEntity platform);

    Boolean isPublished();

    void setPublished(boolean published);

    boolean isDeleted();

    DatasetEntity setDeleted(boolean deleted);

    boolean getDeleted();

    DatasetEntity setDisabled(boolean diabled);

    boolean getDisabled();

    boolean isDisabled();

    boolean isSetObservationType();

    Date getFirstValueAt();

    void setFirstValueAt(Date valueAt);

    boolean isSetFirstValueAt();

    Date getLastValueAt();

    void setLastValueAt(Date valueAt);

    boolean isSetLastValueAt();

    Data<?> getFirstObservation();

    void setFirstObservation(Data<?> observation);

    Data<?> getLastObservation();

    void setLastObservation(Data<?> observation);

    BigDecimal getFirstQuantityValue();

    void setFirstQuantityValue(BigDecimal value);

    BigDecimal getLastQuantityValue();

    void setLastQuantityValue(BigDecimal value);

    Set<Date> getResultTimes();

    void setResultTimes(Set<Date> resultTimes);

    UnitEntity getUnit();

    void setUnit(UnitEntity unit);

    boolean hasUnit();

    String getUnitI18nName(String locale);

    void setObservationCount(long observationCount);

    long getObservationCount();

    boolean isHidden();

    DatasetEntity setHidden(boolean hidden);

    FormatEntity getObservationType();

    DatasetEntity setObservationType(FormatEntity observationType);

    boolean isSetObservationtype();

    boolean isMobile();

    void setMobile(boolean mobile);

    boolean isInsitu();

    void setInsitu(boolean insitu);

    String getOriginTimezone();

    void setOriginTimezone(String originTimezone);

    default boolean isSetOriginTimezone() {
        return getOriginTimezone() != null && !getOriginTimezone().isEmpty();
    }

    Set<RelatedDatasetEntity> getRelatedDatasets();

    void setRelatedObservations(Set<RelatedDatasetEntity> relatedDatasets);

    default boolean hasRelatedDatasets() {
        return getRelatedDatasets() != null && !getRelatedDatasets().isEmpty();
    }

    Long getId();

    void setId(Long id);

    String getIdentifier();

    void setIdentifier(String identifier);

    CodespaceEntity getIdentifierCodespace();

    void setIdentifierCodespace(CodespaceEntity codespace);

    String getName();

    void setName(String name);

    CodespaceEntity getNameCodespace();

    void setNameCodespace(CodespaceEntity codespace);

    String getDescription();

    void setDescription(String description);

    Set<Parameter<?>> getParameters();

    default boolean hasParameters() {
        return getParameters() != null && !getParameters().isEmpty();
    }

    void setParameters(Set<Parameter<?>> parameters);

    Integer getNumberOfDecimals();

    DatasetEntity setNumberOfDecimals(Integer numberOfDecimals);

<<<<<<< HEAD
    void setSamplings(Set<SamplingEntity> samplings);

    Set<SamplingEntity> getSamplings();

    default boolean hasSamplings() {
        return getSamplings() != null && !getSamplings().isEmpty();
    }

    void setMonitoringPrograms(Set<MonitoringProgramEntity> monitoringPrograms);

    Set<MonitoringProgramEntity> getMonitoringPrograms();

    default boolean hasMonitoringPrograms() {
        return getMonitoringPrograms() != null && !getMonitoringPrograms().isEmpty();
    }

    void copy(Dataset series);
=======
    DatasetEntity setReferenceValues(Collection<DatasetEntity> referencValues);

    List<DatasetEntity> getReferenceValues();

    default boolean hasReferenceValues() {
        return getReferenceValues() != null && !getReferenceValues().isEmpty();
    }
>>>>>>> 4a5a46d5

    default String getDefaultDatasetType() {
        return DEFAULT_VALUE_TYPE;
    }

}<|MERGE_RESOLUTION|>--- conflicted
+++ resolved
@@ -205,11 +205,6 @@
 
     void setParameters(Set<Parameter<?>> parameters);
 
-    Integer getNumberOfDecimals();
-
-    DatasetEntity setNumberOfDecimals(Integer numberOfDecimals);
-
-<<<<<<< HEAD
     void setSamplings(Set<SamplingEntity> samplings);
 
     Set<SamplingEntity> getSamplings();
@@ -227,7 +222,10 @@
     }
 
     void copy(Dataset series);
-=======
+    Integer getNumberOfDecimals();
+
+    DatasetEntity setNumberOfDecimals(Integer numberOfDecimals);
+
     DatasetEntity setReferenceValues(Collection<DatasetEntity> referencValues);
 
     List<DatasetEntity> getReferenceValues();
@@ -235,7 +233,6 @@
     default boolean hasReferenceValues() {
         return getReferenceValues() != null && !getReferenceValues().isEmpty();
     }
->>>>>>> 4a5a46d5
 
     default String getDefaultDatasetType() {
         return DEFAULT_VALUE_TYPE;
