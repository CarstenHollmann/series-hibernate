--- conflicted
+++ resolved
@@ -17,14 +17,9 @@
 
 package org.n52.series.db.beans.dataset;
 
-<<<<<<< HEAD
 import java.math.BigDecimal;
 import java.util.Date;
 import java.util.Set;
-=======
-import java.util.ArrayList;
-import java.util.List;
->>>>>>> a974e063
 
 import org.n52.series.db.beans.AbstractFeatureEntity;
 import org.n52.series.db.beans.CategoryEntity;
@@ -42,15 +37,9 @@
 
 public interface Dataset {
 
-<<<<<<< HEAD
     String DEFAULT_VALUE_TYPE = "quantity";
 
     CategoryEntity getCategory();
-=======
-    default List<T> getReferenceValues() {
-        return new ArrayList<>();
-    }
->>>>>>> a974e063
 
     void setCategory(CategoryEntity category);
 
@@ -162,10 +151,6 @@
 
     boolean hasRelatedDatasets();
 
-    Set<DatasetEntity> getReferenceValues();
-
-    DatasetEntity setReferenceValues(Set<DatasetEntity> referenceValues);
-
     Long getId();
 
     void setId(Long id);
