/*
 * Copyright 2015-2018 52°North Initiative for Geospatial Open Source
 * Software GmbH
 *
 * Licensed under the Apache License, Version 2.0 (the "License");
 * you may not use this file except in compliance with the License.
 * You may obtain a copy of the License at
 *
 *    http://www.apache.org/licenses/LICENSE-2.0
 *
 * Unless required by applicable law or agreed to in writing, software
 * distributed under the License is distributed on an "AS IS" BASIS,
 * WITHOUT WARRANTIES OR CONDITIONS OF ANY KIND, either express or implied.
 * See the License for the specific language governing permissions and
 * limitations under the License.
 */

package org.n52.series.db.beans;

<<<<<<< HEAD
import org.n52.series.db.beans.data.Data;
=======
import org.n52.series.db.beans.dataset.TextProfileDataset;
>>>>>>> 724d2781

public class TextProfileDatasetEntity extends ProfileDatasetEntity implements TextProfileDataset {

    private static final long serialVersionUID = 5885583199127023243L;

<<<<<<< HEAD
    @Override
    public String getDefaultValueType() {
        return Data.TextData.VALUE_TYPE + "-" + super.getDefaultValueType();
    }
=======
>>>>>>> 724d2781
}<|MERGE_RESOLUTION|>--- conflicted
+++ resolved
@@ -17,21 +17,10 @@
 
 package org.n52.series.db.beans;
 
-<<<<<<< HEAD
-import org.n52.series.db.beans.data.Data;
-=======
 import org.n52.series.db.beans.dataset.TextProfileDataset;
->>>>>>> 724d2781
 
 public class TextProfileDatasetEntity extends ProfileDatasetEntity implements TextProfileDataset {
 
     private static final long serialVersionUID = 5885583199127023243L;
 
-<<<<<<< HEAD
-    @Override
-    public String getDefaultValueType() {
-        return Data.TextData.VALUE_TYPE + "-" + super.getDefaultValueType();
-    }
-=======
->>>>>>> 724d2781
 }