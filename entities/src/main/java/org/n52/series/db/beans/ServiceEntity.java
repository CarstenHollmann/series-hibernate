/*
 * Copyright 2015-2019 52°North Initiative for Geospatial Open Source
 * Software GmbH
 *
 * Licensed under the Apache License, Version 2.0 (the "License");
 * you may not use this file except in compliance with the License.
 * You may obtain a copy of the License at
 *
 *    http://www.apache.org/licenses/LICENSE-2.0
 *
 * Unless required by applicable law or agreed to in writing, software
 * distributed under the License is distributed on an "AS IS" BASIS,
 * WITHOUT WARRANTIES OR CONDITIONS OF ANY KIND, either express or implied.
 * See the License for the specific language governing permissions and
 * limitations under the License.
 */
package org.n52.series.db.beans;

import java.util.Arrays;
import java.util.Collections;
import java.util.List;

import org.slf4j.Logger;
import org.slf4j.LoggerFactory;

public class ServiceEntity extends DescribableEntity {

    private static final long serialVersionUID = 8926184900932191238L;

    private static final Logger LOGGER = LoggerFactory.getLogger(ServiceEntity.class);

    private String url;

    private String type = "RESTful series data access layer.";

    private List<String> noDataValues;

    private String version;

    private boolean supportsFirstLast = true;

    private String connector;

    private ServiceMetadataEntity serviceMetadata;

    public ServiceEntity() {
        noDataValues = Collections.emptyList();
    }

    public String getUrl() {
        return url;
    }

    public void setUrl(final String url) {
        this.url = url;
    }

    public String getType() {
        return type;
    }

    public void setType(final String type) {
        this.type = type;
    }

    public boolean isNoDataValue(DataEntity<?> observation) {
<<<<<<< HEAD
        return (observation == null) || observation.isNoDataValue(noDataValues);
=======
        return observation.isNoDataValue(noDataValues) && !observation.hasDetectionLimit();
>>>>>>> 1a286732
    }

    public String getNoDataValues() {
        // XXX make parsing more robust
        final String csv = Arrays.toString(noDataValues.toArray(new Double[0]));
        return csv.substring(1).substring(0, csv.length() - 2);
    }

    public void setNoDataValues(final String noDataValues) {
        LOGGER.debug("Set noData values: {}", noDataValues);
        if ((noDataValues == null) || noDataValues.isEmpty()) {
            this.noDataValues = Collections.emptyList();
        } else {
            final String[] values = noDataValues.split(",");
            this.noDataValues = Arrays.asList(values);
        }
    }

    public boolean getSupportsFirstLast() {
        return supportsFirstLast;
    }

    public void setSupportsFirstLast(boolean supportsFirstLast) {
        this.supportsFirstLast = supportsFirstLast;
    }

    public String getVersion() {
        return version;
    }

    public void setVersion(final String version) {
        this.version = version;
    }

    public String getConnector() {
        return connector;
    }

    public void setConnector(String connector) {
        this.connector = connector;
    }

    public ServiceMetadataEntity getServiceMetadata() {
        return serviceMetadata;
    }

    public void setServiceMetadata(ServiceMetadataEntity serviceMetadata) {
        this.serviceMetadata = serviceMetadata;
    }

    public boolean isSetServiceMetadata() {
        return getServiceMetadata() != null && getServiceMetadata().isSetMetadata();
    }

    @Override
    public String toString() {
        final StringBuilder sb = new StringBuilder();
        return sb.append(getClass().getSimpleName()).append(" [").append(" url: ").append(getUrl()).append(", type: ")
                .append(getType()).append(", version: ").append(getVersion()).append(", noDataValues: ")
                .append(getNoDataValues()).append(" ]").toString();
    }

    @Override
    public int hashCode() {
        return super.hashCode();
    }

    @Override
    public boolean equals(Object obj) {
        if (obj == null || !(obj instanceof ServiceEntity)) {
            return false;
        }
        return super.equals(obj);
    }

}<|MERGE_RESOLUTION|>--- conflicted
+++ resolved
@@ -64,11 +64,7 @@
     }
 
     public boolean isNoDataValue(DataEntity<?> observation) {
-<<<<<<< HEAD
-        return (observation == null) || observation.isNoDataValue(noDataValues);
-=======
         return observation.isNoDataValue(noDataValues) && !observation.hasDetectionLimit();
->>>>>>> 1a286732
     }
 
     public String getNoDataValues() {
