--- conflicted
+++ resolved
@@ -83,19 +83,11 @@
         }
     }
 
-<<<<<<< HEAD
     public boolean getSupportsFirstLast() {
         return supportsFirstLast;
     }
 
-    public void setSupportsFirstLast(final boolean supportsFirstLast) {
-=======
-    public boolean isSupportsFirstLast() {
-        return supportsFirstLast;
-    }
-
     public void setSupportsFirstLast(boolean supportsFirstLast) {
->>>>>>> 65d1cc3c
         this.supportsFirstLast = supportsFirstLast;
     }
 
