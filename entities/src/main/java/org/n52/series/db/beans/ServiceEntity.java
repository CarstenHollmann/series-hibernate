--- conflicted
+++ resolved
@@ -59,11 +59,7 @@
         this.type = type;
     }
 
-<<<<<<< HEAD
-    public boolean isNoDataValue(Data< ? > observation) {
-=======
     public boolean isNoDataValue(DataEntity<?> observation) {
->>>>>>> 38156c10
         return (observation == null) || observation.isNoDataValue(noDataValues);
     }
 
@@ -102,24 +98,9 @@
     @Override
     public String toString() {
         final StringBuilder sb = new StringBuilder();
-<<<<<<< HEAD
-        return sb.append(getClass().getSimpleName())
-                 .append(" [")
-                 .append(" url: ")
-                 .append(getUrl())
-                 .append(", type: ")
-                 .append(getType())
-                 .append(", version: ")
-                 .append(getVersion())
-                 .append(", noDataValues: ")
-                 .append(getNoDataValues())
-                 .append(" ]")
-                 .toString();
-=======
         return sb.append(getClass().getSimpleName()).append(" [").append(" url: ").append(getUrl()).append(", type: ")
                 .append(getType()).append(", version: ").append(getVersion()).append(", noDataValues: ")
                 .append(getNoDataValues()).append(" ]").toString();
->>>>>>> 38156c10
     }
 
     @Override
