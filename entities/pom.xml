<?xml version="1.0" encoding="UTF-8"?>
<project xmlns="http://maven.apache.org/POM/4.0.0" xmlns:xsi="http://www.w3.org/2001/XMLSchema-instance" xsi:schemaLocation="http://maven.apache.org/POM/4.0.0 http://maven.apache.org/maven-v4_0_0.xsd">
    <modelVersion>4.0.0</modelVersion>
    <parent>
        <groupId>org.n52.series.db</groupId>
        <artifactId>parent</artifactId>
<<<<<<< HEAD
        <version>2-SNAPSHOT</version>
=======
        <version>1.0.0-SNAPSHOT</version>
>>>>>>> bdd8aa29
    </parent>
    <artifactId>entities</artifactId>
    <packaging>jar</packaging>
    <name>Series Database Model - Entities</name>

    <dependencies>

        <dependency>
            <groupId>org.n52.arctic-sea</groupId>
            <artifactId>janmayen</artifactId>
        </dependency>

        <dependency>
            <groupId>joda-time</groupId>
            <artifactId>joda-time</artifactId>
        </dependency>
        <dependency>
            <groupId>org.locationtech.jts</groupId>
            <artifactId>jts-core</artifactId>
        </dependency>

        <dependency>
            <groupId>org.slf4j</groupId>
            <artifactId>slf4j-api</artifactId>
        </dependency>
        <dependency>
            <groupId>junit</groupId>
            <artifactId>junit</artifactId>
            <scope>test</scope>
        </dependency>
        <dependency>
            <groupId>org.hamcrest</groupId>
            <artifactId>hamcrest-core</artifactId>
            <scope>test</scope>
        </dependency>
    </dependencies>

</project>
<|MERGE_RESOLUTION|>--- conflicted
+++ resolved
@@ -4,11 +4,7 @@
     <parent>
         <groupId>org.n52.series.db</groupId>
         <artifactId>parent</artifactId>
-<<<<<<< HEAD
         <version>2-SNAPSHOT</version>
-=======
-        <version>1.0.0-SNAPSHOT</version>
->>>>>>> bdd8aa29
     </parent>
     <artifactId>entities</artifactId>
     <packaging>jar</packaging>
