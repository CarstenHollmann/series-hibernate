--- conflicted
+++ resolved
@@ -33,10 +33,7 @@
         <dependency>
             <groupId>org.hamcrest</groupId>
             <artifactId>hamcrest-core</artifactId>
-<<<<<<< HEAD
             <scope>test</scope>
-=======
->>>>>>> a354bac4
         </dependency>
     </dependencies>
 
