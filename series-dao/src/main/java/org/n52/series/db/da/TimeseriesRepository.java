/*
 * Copyright (C) 2013-2017 52°North Initiative for Geospatial Open Source
 * Software GmbH
 *
 * This program is free software; you can redistribute it and/or modify it
 * under the terms of the GNU General Public License version 2 as published
 * by the Free Software Foundation.
 *
 * If the program is linked with libraries which are licensed under one of
 * the following licenses, the combination of the program with the linked
 * library is not considered a "derivative work" of the program:
 *
 *     - Apache License, version 2.0
 *     - Apache Software License, version 1.0
 *     - GNU Lesser General Public License, version 3
 *     - Mozilla Public License, versions 1.0, 1.1 and 2.0
 *     - Common Development and Distribution License (CDDL), version 1.0
 *
 * Therefore the distribution of the program linked with libraries licensed
 * under the aforementioned licenses, is permitted by the copyright holders
 * if the distribution is compliant with both the GNU General Public License
 * version 2 and the aforementioned licenses.
 *
 * This program is distributed in the hope that it will be useful, but
 * WITHOUT ANY WARRANTY; without even the implied warranty of MERCHANTABILITY
 * or FITNESS FOR A PARTICULAR PURPOSE. See the GNU General Public License
 * for more details.
 */
package org.n52.series.db.da;

import java.util.ArrayList;
import java.util.Collection;
import java.util.Collections;
import java.util.List;
import java.util.Set;
import org.hibernate.Session;
import org.n52.io.DatasetFactoryException;
import org.n52.io.request.IoParameters;
import org.n52.io.response.StationOutput;
import org.n52.io.response.TimeseriesMetadataOutput;
import org.n52.io.response.dataset.measurement.MeasurementReferenceValueOutput;
import org.n52.series.db.DataAccessException;
import org.n52.series.db.SessionAwareRepository;
import org.n52.series.db.beans.DescribableEntity;
import org.n52.series.db.beans.FeatureEntity;
import org.n52.series.db.beans.MeasurementDataEntity;
import org.n52.series.db.beans.MeasurementDatasetEntity;
import org.n52.series.db.beans.ProcedureEntity;
import org.n52.series.db.dao.DatasetDao;
import org.n52.series.db.dao.DbQuery;
import org.n52.series.spi.search.SearchResult;
import org.n52.series.spi.search.TimeseriesSearchResult;
import org.n52.web.exception.ResourceNotFoundException;
import org.slf4j.Logger;
import org.slf4j.LoggerFactory;
import org.springframework.beans.factory.annotation.Autowired;
import org.springframework.beans.factory.annotation.Qualifier;

/**
 *
 * @author <a href="mailto:h.bredel@52north.org">Henning Bredel</a>
 * @deprecated since 2.0.0
 */
@Deprecated
public class TimeseriesRepository extends SessionAwareRepository implements OutputAssembler<TimeseriesMetadataOutput> {

    private static final Logger LOGGER = LoggerFactory.getLogger(TimeseriesRepository.class);

    @Autowired
    @Qualifier(value = "stationRepository")
    private OutputAssembler<StationOutput> stationRepository;

    @Autowired
    private IDataRepositoryFactory factory;

    @Override
    public boolean exists(String id, DbQuery parameters) throws DataAccessException {
        Session session = getSession();
        try {
            DatasetDao<MeasurementDatasetEntity> dao = createDao(session);
            return dao.hasInstance(parseId(id), parameters, MeasurementDatasetEntity.class);
        } finally {
            returnSession(session);
        }
    }

    private DatasetDao<MeasurementDatasetEntity> createDao(Session session) {
        return new DatasetDao<>(session, MeasurementDatasetEntity.class);
    }

    @Override
    public Collection<SearchResult> searchFor(IoParameters parameters) {
        Session session = getSession();
        try {
            DatasetDao<MeasurementDatasetEntity> seriesDao = createDao(session);
            DbQuery query = dbQueryFactory.createFrom(parameters);
            List<MeasurementDatasetEntity> found = seriesDao.find(query);
            return convertToResults(found, query.getLocale());
        } finally {
            returnSession(session);
        }
    }

    @Override
    public List<SearchResult> convertToSearchResults(List< ? extends DescribableEntity> found,
            DbQuery query) {
        // not needed, use #convertToResults() instead

        // TODO fix interface here

        return Collections.emptyList();
    }

    private List<SearchResult> convertToResults(List<MeasurementDatasetEntity> found, String locale) {
        List<SearchResult> results = new ArrayList<>();
        for (MeasurementDatasetEntity searchResult : found) {
            String pkid = searchResult.getPkid().toString();
            String phenomenonLabel = searchResult.getPhenomenon().getLabelFrom(locale);
            String procedureLabel = searchResult.getProcedure().getLabelFrom(locale);
            String stationLabel = searchResult.getFeature().getLabelFrom(locale);
            String offeringLabel = searchResult.getOffering().getLabelFrom(locale);
            String label = createTimeseriesLabel(phenomenonLabel, procedureLabel, stationLabel, offeringLabel);
            results.add(new TimeseriesSearchResult(pkid, label));
        }
        return results;
    }

    @Override
    public List<TimeseriesMetadataOutput> getAllCondensed(DbQuery query) throws DataAccessException {
        Session session = getSession();
        try {
            return getAllCondensed(query, session);
        } finally {
            returnSession(session);
        }
    }

    @Override
    public List<TimeseriesMetadataOutput> getAllCondensed(DbQuery query, Session session) throws DataAccessException {
        List<TimeseriesMetadataOutput> results = new ArrayList<>();
        DatasetDao<MeasurementDatasetEntity> seriesDao = createDao(session);
        for (MeasurementDatasetEntity timeseries : seriesDao.getAllInstances(query)) {
            if (timeseries.hasUnit()) {
                results.add(createCondensed(timeseries, query, session));
            }
        }
        return results;
    }

    @Override
    public List<TimeseriesMetadataOutput> getAllExpanded(DbQuery query) throws DataAccessException {
        Session session = getSession();
        try {
            return getAllExpanded(query, session);
        } finally {
            returnSession(session);
        }
    }

    @Override
    public List<TimeseriesMetadataOutput> getAllExpanded(DbQuery query, Session session) throws DataAccessException {
        List<TimeseriesMetadataOutput> results = new ArrayList<>();
        DatasetDao<MeasurementDatasetEntity> seriesDao = createDao(session);
        for (MeasurementDatasetEntity timeseries : seriesDao.getAllInstances(query)) {
            if (timeseries.hasUnit()) {
                results.add(createExpanded(timeseries, query, session));
            } else {
                LOGGER.debug("Series entry '{}' without UOM will be ignored!", timeseries.getPkid());
            }
        }
        return results;
    }

    @Override
    public TimeseriesMetadataOutput getInstance(String timeseriesId, DbQuery dbQuery) throws DataAccessException {
        Session session = getSession();
        try {
            return getInstance(timeseriesId, dbQuery, session);
        } finally {
            returnSession(session);
        }
    }

<<<<<<< HEAD
    protected TimeseriesMetadataOutput createExpanded(Session session, MeasurementDatasetEntity series, DbQuery query) throws DataAccessException {
        TimeseriesMetadataOutput output = createCondensed(series, query);
=======
    @Override
    public TimeseriesMetadataOutput getInstance(String timeseriesId, DbQuery dbQuery, Session session) throws DataAccessException {
        DatasetDao<MeasurementDatasetEntity> seriesDao = createDao(session);
        MeasurementDatasetEntity result = seriesDao.getInstance(parseId(timeseriesId), dbQuery);
        if (result == null || !result.hasUnit()) {
            LOGGER.debug("Series entry '{}' without UOM will be ignored!", timeseriesId);
            throw new ResourceNotFoundException("Resource with id '" + timeseriesId + "' could not be found.");
        }
        return createExpanded(result, dbQuery, session);
    }

    private TimeseriesMetadataOutput createExpanded(MeasurementDatasetEntity series, DbQuery query, Session session) throws DataAccessException {
        TimeseriesMetadataOutput output = createCondensed(series, query, session);
>>>>>>> 9e46ac99
        output.setSeriesParameters(createTimeseriesOutput(series, query));
        MeasurementDataRepository repository = createRepository("measurement");

        output.setReferenceValues(createReferenceValueOutputs(series, query, repository));
        output.setFirstValue(repository.getFirstValue(series, session, query));
        output.setLastValue(repository.getLastValue(series, session, query));
        return output;
    }

    private MeasurementDataRepository createRepository(String datasetType) throws DataAccessException {
        if ( !"measurement".equalsIgnoreCase(datasetType)) {
            throw new ResourceNotFoundException("unknown dataset type: " + datasetType);
        }
        try {
            return (MeasurementDataRepository) factory.create("measurement");
        } catch (DatasetFactoryException e) {
            throw new DataAccessException(e.getMessage());
        }
    }
    private MeasurementReferenceValueOutput[] createReferenceValueOutputs(MeasurementDatasetEntity series,
            DbQuery query, MeasurementDataRepository repository) throws DataAccessException {
        List<MeasurementReferenceValueOutput> outputs = new ArrayList<>();
        Set<MeasurementDatasetEntity> referenceValues = series.getReferenceValues();
        for (MeasurementDatasetEntity referenceSeriesEntity : referenceValues) {
            if (referenceSeriesEntity.isPublished()) {
                MeasurementReferenceValueOutput refenceValueOutput = new MeasurementReferenceValueOutput();
                ProcedureEntity procedure = referenceSeriesEntity.getProcedure();
                refenceValueOutput.setLabel(procedure.getNameI18n(query.getLocale()));
                refenceValueOutput.setReferenceValueId(referenceSeriesEntity.getPkid().toString());

                MeasurementDataEntity lastValue = referenceSeriesEntity.getLastValue();
                refenceValueOutput.setLastValue(repository.createSeriesValueFor(lastValue, referenceSeriesEntity, query));
                outputs.add(refenceValueOutput);
            }
        }
        return outputs.toArray(new MeasurementReferenceValueOutput[0]);
    }

    private TimeseriesMetadataOutput createCondensed(MeasurementDatasetEntity entity, DbQuery query, Session session) throws DataAccessException {
        TimeseriesMetadataOutput output = new TimeseriesMetadataOutput() ;
        String locale = query.getLocale();
        String phenomenonLabel = entity.getPhenomenon().getLabelFrom(locale);
        String procedureLabel = entity.getProcedure().getLabelFrom(locale);
        String stationLabel = entity.getFeature().getLabelFrom(locale);
        String offeringLabel = entity.getOffering().getLabelFrom(locale);
        output.setLabel(createTimeseriesLabel(phenomenonLabel, procedureLabel, stationLabel, offeringLabel));
        output.setId(entity.getPkid().toString());
        output.setUom(entity.getUnitI18nName(locale));
        output.setStation(createCondensedStation(entity, query, session));
        return output;
    }

    private String createTimeseriesLabel(String phenomenon, String procedure, String station, String offering) {
        StringBuilder sb = new StringBuilder();
        sb.append(phenomenon).append(" ");
        sb.append(procedure).append(", ");
        sb.append(station).append(", ");
        return sb.append(offering).toString();
    }

    private StationOutput createCondensedStation(MeasurementDatasetEntity entity, DbQuery query, Session session) throws DataAccessException {
        FeatureEntity feature = entity.getFeature();
        String featurePkid = feature.getPkid().toString();

        // XXX explicit cast here
        return ((StationRepository) stationRepository).getCondensedInstance(featurePkid, query, session);
    }

    public OutputAssembler<StationOutput> getStationRepository() {
        return stationRepository;
    }

    public void setStationRepository(OutputAssembler<StationOutput> stationRepository) {
        this.stationRepository = stationRepository;
    }

}<|MERGE_RESOLUTION|>--- conflicted
+++ resolved
@@ -181,10 +181,6 @@
         }
     }
 
-<<<<<<< HEAD
-    protected TimeseriesMetadataOutput createExpanded(Session session, MeasurementDatasetEntity series, DbQuery query) throws DataAccessException {
-        TimeseriesMetadataOutput output = createCondensed(series, query);
-=======
     @Override
     public TimeseriesMetadataOutput getInstance(String timeseriesId, DbQuery dbQuery, Session session) throws DataAccessException {
         DatasetDao<MeasurementDatasetEntity> seriesDao = createDao(session);
@@ -196,9 +192,8 @@
         return createExpanded(result, dbQuery, session);
     }
 
-    private TimeseriesMetadataOutput createExpanded(MeasurementDatasetEntity series, DbQuery query, Session session) throws DataAccessException {
-        TimeseriesMetadataOutput output = createCondensed(series, query, session);
->>>>>>> 9e46ac99
+    protected TimeseriesMetadataOutput createExpanded(Session session, MeasurementDatasetEntity series, DbQuery query) throws DataAccessException {
+        TimeseriesMetadataOutput output = createCondensed(series, query);
         output.setSeriesParameters(createTimeseriesOutput(series, query));
         MeasurementDataRepository repository = createRepository("measurement");
 
@@ -237,7 +232,7 @@
         return outputs.toArray(new MeasurementReferenceValueOutput[0]);
     }
 
-    private TimeseriesMetadataOutput createCondensed(MeasurementDatasetEntity entity, DbQuery query, Session session) throws DataAccessException {
+    private TimeseriesMetadataOutput createCondensed(MeasurementDatasetEntity entity, DbQuery query) throws DataAccessException {
         TimeseriesMetadataOutput output = new TimeseriesMetadataOutput() ;
         String locale = query.getLocale();
         String phenomenonLabel = entity.getPhenomenon().getLabelFrom(locale);
@@ -247,7 +242,7 @@
         output.setLabel(createTimeseriesLabel(phenomenonLabel, procedureLabel, stationLabel, offeringLabel));
         output.setId(entity.getPkid().toString());
         output.setUom(entity.getUnitI18nName(locale));
-        output.setStation(createCondensedStation(entity, query, session));
+        output.setStation(createCondensedStation(entity, query));
         return output;
     }
 
@@ -259,12 +254,12 @@
         return sb.append(offering).toString();
     }
 
-    private StationOutput createCondensedStation(MeasurementDatasetEntity entity, DbQuery query, Session session) throws DataAccessException {
+    private StationOutput createCondensedStation(MeasurementDatasetEntity entity, DbQuery query) throws DataAccessException {
         FeatureEntity feature = entity.getFeature();
         String featurePkid = feature.getPkid().toString();
 
         // XXX explicit cast here
-        return ((StationRepository) stationRepository).getCondensedInstance(featurePkid, query, session);
+        return ((StationRepository) stationRepository).getCondensedInstance(featurePkid, query);
     }
 
     public OutputAssembler<StationOutput> getStationRepository() {
