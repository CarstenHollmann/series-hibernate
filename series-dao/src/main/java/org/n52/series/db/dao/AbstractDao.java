/*
 * Copyright (C) 2013-2016 52°North Initiative for Geospatial Open Source
 * Software GmbH
 *
 * This program is free software; you can redistribute it and/or modify it
 * under the terms of the GNU General Public License version 2 as published
 * by the Free Software Foundation.
 *
 * If the program is linked with libraries which are licensed under one of
 * the following licenses, the combination of the program with the linked
 * library is not considered a "derivative work" of the program:
 *
 *     - Apache License, version 2.0
 *     - Apache Software License, version 1.0
 *     - GNU Lesser General Public License, version 3
 *     - Mozilla Public License, versions 1.0, 1.1 and 2.0
 *     - Common Development and Distribution License (CDDL), version 1.0
 *
 * Therefore the distribution of the program linked with libraries licensed
 * under the aforementioned licenses, is permitted by the copyright holders
 * if the distribution is compliant with both the GNU General Public License
 * version 2 and the aforementioned licenses.
 *
 * This program is distributed in the hope that it will be useful, but
 * WITHOUT ANY WARRANTY; without even the implied warranty of MERCHANTABILITY
 * or FITNESS FOR A PARTICULAR PURPOSE. See the GNU General Public License
 * for more details.
 */
package org.n52.series.db.dao;

import static org.hibernate.criterion.Projections.rowCount;
import static org.hibernate.criterion.Restrictions.eq;
import static org.hibernate.criterion.Subqueries.propertyIn;

import java.io.Serializable;
import java.util.List;

import org.hibernate.Criteria;
import org.hibernate.Session;
import org.hibernate.criterion.DetachedCriteria;
import org.n52.series.db.DataAccessException;
import org.n52.series.db.beans.I18nEntity;
import org.slf4j.Logger;
import org.slf4j.LoggerFactory;

public abstract class AbstractDao<T> implements GenericDao<T, Long> {

    private static final Logger LOGGER = LoggerFactory.getLogger(AbstractDao.class);

    protected Session session;

    public AbstractDao(Session session) {
        if (session == null) {
            throw new NullPointerException("Cannot operate on a null session.");
        }
        this.session = session;
    }

    public abstract List<T> find(DbQuery query);

    protected abstract Class<T> getEntityClass();

    protected abstract String getSeriesProperty();

    public boolean hasInstance(String id, DbQuery query, Class<? extends T> clazz) throws DataAccessException {
        return getInstance(id, query) != null;
    }

    @Override
    public boolean hasInstance(Long id, DbQuery query, Class<? extends T> clazz) {
        return session.get(clazz, id) != null;
    }

    public T getInstance(String key, DbQuery parameters) throws DataAccessException {
        if ( !parameters.getParameters().isMatchDomainIds()) {
            return getInstance(Long.parseLong(key), parameters);
        }

        LOGGER.debug("get dataset type for '{}'. {}", key, parameters);
        Criteria criteria = getDefaultCriteria();
        return getEntityClass().cast(criteria
               .add(eq("domainId", key))
               .uniqueResult());
    }

    @Override
    public T getInstance(Long key, DbQuery parameters) throws DataAccessException {
        LOGGER.debug("get instance '{}': {}", key, parameters);
        Criteria criteria = getDefaultCriteria();
        return getEntityClass().cast(criteria
                .add(eq("pkid", key))
                .uniqueResult());
    }

    @Override
    public Integer getCount(DbQuery query) throws DataAccessException {
        Criteria criteria = getDefaultCriteria().setProjection(rowCount());
        return ((Long) addFilters(criteria, query).uniqueResult()).intValue();
    }

    protected Criteria addFilters(Criteria criteria, DbQuery query) {
        String seriesProperty = getSeriesProperty();
        DetachedCriteria filter = query.createDetachedFilterCriteria(seriesProperty);
        criteria = query.addPlatformTypeFilter(seriesProperty, criteria);
        criteria = query.addDatasetTypeFilter(seriesProperty, criteria);
        criteria = query.addLimitAndOffsetFilter(criteria);
<<<<<<< HEAD
        return query.addSpatialFilterTo(criteria, query)
                .add(propertyIn(filterProperty + ".pkid", filter));
=======
        String filterProperty = seriesProperty == null || seriesProperty.isEmpty()
                            ? "pkid"
                            : seriesProperty + ".pkid";
        return query.addSpatialFilterTo(criteria)
                .add(propertyIn(filterProperty, filter));
>>>>>>> 0fb0efbd
    }

    protected <I extends I18nEntity> Criteria translate(Class<I> clazz, Criteria criteria, DbQuery query) {
        return hasTranslation(query, clazz)
                ? query.addLocaleTo(criteria, clazz)
                : criteria;
    }

    private <I extends I18nEntity> boolean hasTranslation(DbQuery parameters, Class<I> clazz) {
        Criteria i18nCriteria = session.createCriteria(clazz);
        return parameters.checkTranslationForLocale(i18nCriteria);
    }

    protected Criteria getDefaultCriteria() {
        return getDefaultCriteria(getSeriesProperty());
    }

    protected Criteria getDefaultCriteria(String alias) {
        return alias == null || alias.isEmpty()
            ? session.createCriteria(getEntityClass())
            : session.createCriteria(getEntityClass(), alias);
    }

}<|MERGE_RESOLUTION|>--- conflicted
+++ resolved
@@ -32,7 +32,6 @@
 import static org.hibernate.criterion.Restrictions.eq;
 import static org.hibernate.criterion.Subqueries.propertyIn;
 
-import java.io.Serializable;
 import java.util.List;
 
 import org.hibernate.Criteria;
@@ -104,16 +103,11 @@
         criteria = query.addPlatformTypeFilter(seriesProperty, criteria);
         criteria = query.addDatasetTypeFilter(seriesProperty, criteria);
         criteria = query.addLimitAndOffsetFilter(criteria);
-<<<<<<< HEAD
-        return query.addSpatialFilterTo(criteria, query)
-                .add(propertyIn(filterProperty + ".pkid", filter));
-=======
         String filterProperty = seriesProperty == null || seriesProperty.isEmpty()
                             ? "pkid"
                             : seriesProperty + ".pkid";
-        return query.addSpatialFilterTo(criteria)
+        return query.addSpatialFilterTo(criteria, query)
                 .add(propertyIn(filterProperty, filter));
->>>>>>> 0fb0efbd
     }
 
     protected <I extends I18nEntity> Criteria translate(Class<I> clazz, Criteria criteria, DbQuery query) {
