--- conflicted
+++ resolved
@@ -56,14 +56,7 @@
 
     protected abstract String getSeriesProperty();
 
-<<<<<<< HEAD
-=======
-    public boolean hasTranslation(DbQuery parameters, Class<? extends I18nEntity> clazz) {
-        Criteria i18nCriteria = session.createCriteria(clazz);
-        return parameters.checkTranslationForLocale(i18nCriteria);
-    }
-
->>>>>>> aa818bae
+    
     @Override
     public Integer getCount(DbQuery query) throws DataAccessException {
         Criteria criteria = getDefaultCriteria().setProjection(rowCount());
@@ -79,7 +72,6 @@
                 .add(propertyIn(filterProperty + ".pkid", filter));
     }
 
-<<<<<<< HEAD
     protected <I extends I18nEntity> Criteria translate(Class<I> clazz, Criteria criteria, DbQuery query) {
         return hasTranslation(query, clazz)
                 ? query.addLocaleTo(criteria, clazz)
@@ -91,8 +83,6 @@
         return parameters.checkTranslationForLocale(i18nCriteria);
     }
 
-=======
->>>>>>> aa818bae
     protected Criteria getDefaultCriteria() {
         return getDefaultCriteria(getSeriesProperty());
     }
