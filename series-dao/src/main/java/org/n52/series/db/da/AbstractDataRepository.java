/*
 * Copyright (C) 2013-2016 52°North Initiative for Geospatial Open Source
 * Software GmbH
 *
 * This program is free software; you can redistribute it and/or modify it
 * under the terms of the GNU General Public License version 2 as published
 * by the Free Software Foundation.
 *
 * If the program is linked with libraries which are licensed under one of
 * the following licenses, the combination of the program with the linked
 * library is not considered a "derivative work" of the program:
 *
 *     - Apache License, version 2.0
 *     - Apache Software License, version 1.0
 *     - GNU Lesser General Public License, version 3
 *     - Mozilla Public License, versions 1.0, 1.1 and 2.0
 *     - Common Development and Distribution License (CDDL), version 1.0
 *
 * Therefore the distribution of the program linked with libraries licensed
 * under the aforementioned licenses, is permitted by the copyright holders
 * if the distribution is compliant with both the GNU General Public License
 * version 2 and the aforementioned licenses.
 *
 * This program is distributed in the hope that it will be useful, but
 * WITHOUT ANY WARRANTY; without even the implied warranty of MERCHANTABILITY
 * or FITNESS FOR A PARTICULAR PURPOSE. See the GNU General Public License
 * for more details.
 */
package org.n52.series.db.da;

import java.util.Date;
import java.util.List;

import org.hibernate.Session;
import org.joda.time.DateTime;
import org.n52.io.response.dataset.AbstractValue;
import org.n52.io.response.dataset.AbstractValue.ValidTime;
import org.n52.io.response.dataset.Data;
import org.n52.io.response.dataset.DatasetType;
import org.n52.series.db.DataAccessException;
import org.n52.series.db.SessionAwareRepository;
import org.n52.series.db.beans.DataEntity;
import org.n52.series.db.beans.DataParameter;
import org.n52.series.db.beans.DatasetEntity;
import org.n52.series.db.beans.GeometryEntity;
import org.n52.series.db.dao.DbQuery;
import org.n52.series.db.dao.DataDao;
import org.n52.series.db.dao.DatasetDao;

public abstract class AbstractDataRepository<D extends Data<?>, DSE extends DatasetEntity<?>, DE extends DataEntity<?>, V extends AbstractValue<?>>
        extends SessionAwareRepository implements DataRepository<DSE, V> {

    @Override
    public Data<?> getData(String seriesId, DbQuery dbQuery) throws DataAccessException {
        Session session = getSession();
        try {
            DatasetDao<DSE> seriesDao = getSeriesDao(session);
            String id = DatasetType.extractId(seriesId);
            DSE series = seriesDao.getInstance(parseId(id), dbQuery);
            return dbQuery.isExpanded()
                ? assembleDataWithReferenceValues(series, dbQuery, session)
                : assembleData(series, dbQuery, session);
        }
        finally {
            returnSession(session);
        }
    }

    @Override
    public V getFirstValue(DSE entity, Session session, DbQuery query) {
        return getValueAt(entity.getFirstValueAt(), entity, session, query);
    }

    @Override
    public V getLastValue(DSE entity, Session session, DbQuery query) {
        return getValueAt(entity.getLastValueAt(), entity, session, query);
    }

    private V getValueAt(Date valueAt, DSE datasetEntity, Session session, DbQuery query) {
        DateTime timestamp = new DateTime(valueAt);
        DataDao<DE> dao = createDataDao(session);
        DE valueEntity = dao.getDataValueAt(timestamp, datasetEntity);
        return createSeriesValueFor(valueEntity, datasetEntity, query);
    }

    protected DatasetDao<DSE> getSeriesDao(Session session) {
        return new DatasetDao<>(session);
    }

    protected DataDao<DE> createDataDao(Session session) {
        return new DataDao<>(session);
    }

<<<<<<< HEAD
    protected abstract V createSeriesValueFor(DE valueEntity, DSE datasetEntity);
=======
//    protected abstract SeriesDao<DSE> getSeriesDao(Session session);
//
//    protected abstract ObservationDao<DE> createDataDao(Session session);

    protected abstract V createSeriesValueFor(DE valueEntity, DSE datasetEntity, DbQuery query);
>>>>>>> 9e97bd3d

    protected abstract D assembleData(DSE datasetEntity, DbQuery query, Session session) throws DataAccessException;

    protected abstract D assembleDataWithReferenceValues(DSE datasetEntity, DbQuery dbQuery, Session session) throws DataAccessException;

    protected boolean hasValidEntriesWithinRequestedTimespan(List<?> observations) {
        return observations.size() > 0;
    }

    protected boolean hasSingleValidReferenceValue(List<?> observations) {
        return observations.size() == 1;
    }

    protected void addGeometry(DataEntity<?> dataEntity, AbstractValue<?> value) {
        if (dataEntity.isSetGeometry()) {
            GeometryEntity geometry = dataEntity.getGeometry();
            value.setGeometry(geometry.getGeometry(getDatabaseSrid()));
        }
    }

    protected void addValidTime(DataEntity<?> observation, AbstractValue<?> value) {
        if (observation.isSetValidStartTime() || observation.isSetValidEndTime()) {
            Long validFrom = observation.isSetValidStartTime()
                    ? observation.getValidTimeStart().getTime()
                    : null;
            Long validUntil = observation.isSetValidEndTime()
                    ? observation.getValidTimeEnd().getTime()
                    : null;
            value.setValidTime(new ValidTime(validFrom, validUntil));
        }
    }

    protected void addParameter(DataEntity<?> observation, AbstractValue<?> value) {
        if (observation.hasParameters()) {
            for (DataParameter<?> parameter : observation.getParameters()) {
                value.addParameter(parameter.getName(), parameter.getValue());
            }
        }
    }

}<|MERGE_RESOLUTION|>--- conflicted
+++ resolved
@@ -91,15 +91,7 @@
         return new DataDao<>(session);
     }
 
-<<<<<<< HEAD
-    protected abstract V createSeriesValueFor(DE valueEntity, DSE datasetEntity);
-=======
-//    protected abstract SeriesDao<DSE> getSeriesDao(Session session);
-//
-//    protected abstract ObservationDao<DE> createDataDao(Session session);
-
     protected abstract V createSeriesValueFor(DE valueEntity, DSE datasetEntity, DbQuery query);
->>>>>>> 9e97bd3d
 
     protected abstract D assembleData(DSE datasetEntity, DbQuery query, Session session) throws DataAccessException;
 
