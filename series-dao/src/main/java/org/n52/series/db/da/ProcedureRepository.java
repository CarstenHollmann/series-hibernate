--- conflicted
+++ resolved
@@ -101,8 +101,11 @@
 
     @Override
     public List<ProcedureOutput> getAllCondensed(DbQuery parameters, Session session) throws DataAccessException {
-        List<ProcedureEntity> procedures = getAllInstances(parameters, session);
-        return createCondensed(procedures, parameters);
+        List<ProcedureOutput> results = new ArrayList<>();
+        for (ProcedureEntity procedureEntity : getAllInstances(parameters, session)) {
+            results.add(createCondensed(procedureEntity, parameters));
+        }
+        return results;
     }
 
     @Override
@@ -117,8 +120,11 @@
 
     @Override
     public List<ProcedureOutput> getAllExpanded(DbQuery parameters, Session session) throws DataAccessException {
-        List<ProcedureEntity> procedures = getAllInstances(parameters, session);
-        return createExpanded(procedures, parameters);
+        List<ProcedureOutput> results = new ArrayList<>();
+        for (ProcedureEntity procedureEntity : getAllInstances(parameters, session)) {
+            results.add(createExpanded(procedureEntity, parameters));
+        }
+        return results;
     }
 
     @Override
@@ -150,23 +156,18 @@
         return result;
     }
 
-<<<<<<< HEAD
+    private ProcedureOutput createExpanded(ProcedureEntity entity, DbQuery parameters) throws DataAccessException {
+        ProcedureOutput result = createCondensed(entity, parameters);
+        result.setService(getServiceOutput());
+        return result;
+    }
+
     private List<ProcedureOutput> createCondensed(Collection<ProcedureEntity> procedures, DbQuery parameters) {
         List<ProcedureOutput> results = new ArrayList<>();
         for (ProcedureEntity procedureEntity : procedures) {
             results.add(createCondensed(procedureEntity, parameters));
         }
         return results;
-=======
-    private ProcedureOutput createExpanded(ProcedureEntity entity, DbQuery parameters) throws DataAccessException {
-        ProcedureOutput result = createCondensed(entity, parameters);
-        if (parameters.getHrefBase() != null) {
-            result.setService(getCondensedExtendedService(entity.getService(), parameters));
-        } else {
-            result.setService(getCondensedService(entity.getService(), parameters));
-        }
-        return result;
->>>>>>> e94b3361
     }
 
     protected ProcedureOutput createCondensed(ProcedureEntity entity, DbQuery parameters) {
