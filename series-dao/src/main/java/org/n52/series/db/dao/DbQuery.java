/*
 * Copyright (C) 2013-2017 52°North Initiative for Geospatial Open Source
 * Software GmbH
 *
 * This program is free software; you can redistribute it and/or modify it
 * under the terms of the GNU General Public License version 2 as published
 * by the Free Software Foundation.
 *
 * If the program is linked with libraries which are licensed under one of
 * the following licenses, the combination of the program with the linked
 * library is not considered a "derivative work" of the program:
 *
 *     - Apache License, version 2.0
 *     - Apache Software License, version 1.0
 *     - GNU Lesser General Public License, version 3
 *     - Mozilla Public License, versions 1.0, 1.1 and 2.0
 *     - Common Development and Distribution License (CDDL), version 1.0
 *
 * Therefore the distribution of the program linked with libraries licensed
 * under the aforementioned licenses, is permitted by the copyright holders
 * if the distribution is compliant with both the GNU General Public License
 * version 2 and the aforementioned licenses.
 *
 * This program is distributed in the hope that it will be useful, but
 * WITHOUT ANY WARRANTY; without even the implied warranty of MERCHANTABILITY
 * or FITNESS FOR A PARTICULAR PURPOSE. See the GNU General Public License
 * for more details.
 */
package org.n52.series.db.dao;

import com.vividsolutions.jts.geom.Envelope;
import com.vividsolutions.jts.geom.Point;
import java.util.Date;
import java.util.HashSet;
import java.util.Set;
import org.hibernate.Criteria;
import org.hibernate.criterion.Criterion;
import org.hibernate.criterion.DetachedCriteria;
import static org.hibernate.criterion.DetachedCriteria.forClass;
import org.hibernate.criterion.Disjunction;
import org.hibernate.criterion.LogicalExpression;
import org.hibernate.criterion.ProjectionList;
import static org.hibernate.criterion.Projections.projectionList;
import static org.hibernate.criterion.Projections.property;
import org.hibernate.criterion.Restrictions;
import static org.hibernate.criterion.Restrictions.between;
import static org.hibernate.criterion.Restrictions.isNull;
import static org.hibernate.criterion.Restrictions.like;
import static org.hibernate.criterion.Restrictions.or;
import static org.hibernate.criterion.Subqueries.propertyIn;
import org.hibernate.spatial.GeometryType;
import org.hibernate.spatial.GeometryType.Type;
import org.hibernate.spatial.criterion.SpatialRestrictions;
import org.hibernate.sql.JoinType;
import org.joda.time.Interval;
import org.n52.io.crs.BoundingBox;
import org.n52.io.crs.CRSUtils;
import org.n52.io.request.FilterResolver;
import org.n52.io.request.IoParameters;
import org.n52.io.request.Parameters;
import static org.n52.io.request.Parameters.HANDLE_AS_DATASET_TYPE;
import org.n52.io.response.PlatformType;
import static org.n52.series.db.DataModelUtil.isEntitySupported;
import org.n52.series.db.beans.DatasetEntity;
import org.n52.series.db.beans.PlatformEntity;
import org.opengis.referencing.FactoryException;
import org.opengis.referencing.operation.TransformException;
import org.slf4j.Logger;
import org.slf4j.LoggerFactory;

public class DbQuery {

    private static final Logger LOGGER = LoggerFactory.getLogger(DbQuery.class);

    private static final String COLUMN_KEY = "pkid";

    private static final String COLUMN_LOCALE = "locale";

    private static final String COLUMN_DOMAIN_ID = "domainId";

    private static final String COLUMN_TIMESTART = "timestart";

    private static final String COLUMN_TIMEEND = "timeend";

    private IoParameters parameters = IoParameters.createDefaults();

    private String sridAuthorityCode = "EPSG:4326"; // default

    public DbQuery(IoParameters parameters) {
        if (parameters != null) {
            this.parameters = parameters;
        }
    }

//    public static DbQuery createFrom(IoParameters parameters) {
//        return new DbQuery(parameters); // TODO
//    }

    public void setDatabaseAuthorityCode(String code) {
        this.sridAuthorityCode = code;
    }

    public String getHrefBase() {
        return parameters.getHrefBase();
    }

    public String getLocale() {
        return parameters.getLocale();
    }

    public String getSearchTerm() {
        return parameters.getAsString(Parameters.SEARCH_TERM);
    }

    public Interval getTimespan() {
        return parameters.getTimespan().toInterval();
    }

    public BoundingBox getSpatialFilter() {
        return parameters.getSpatialFilter();
    }

    public boolean isExpanded() {
        return parameters.isExpanded();
    }

    public Set<String> getDatasetTypes() {
        return parameters.getDatasetTypes();
    }

    public boolean isSetDatasetTypeFilter() {
        return !parameters.getDatasetTypes().isEmpty();
    }

    public String getHandleAsDatasetTypeFallback() {
        return parameters.containsParameter(HANDLE_AS_DATASET_TYPE)
                ? parameters.getAsString(HANDLE_AS_DATASET_TYPE)
                : "measurement";
    }

    public boolean checkTranslationForLocale(Criteria criteria) {
        return !criteria.add(Restrictions.like(COLUMN_LOCALE, getCountryCode())).list().isEmpty();
    }

    public Criteria addLocaleTo(Criteria criteria, Class< ? > clazz) {
        if (getLocale() != null && isEntitySupported(clazz, criteria)) {
            Criteria translations = criteria.createCriteria("translations", JoinType.LEFT_OUTER_JOIN);
            criteria = translations.add(or(like(COLUMN_LOCALE, getCountryCode()), isNull(COLUMN_LOCALE)));
        }
        return criteria;
    }

    private String getCountryCode() {
        return getLocale().split("_")[0];
    }

    public Criteria addTimespanTo(Criteria criteria) {
        if (parameters.getTimespan() != null) {
            Interval interval = parameters.getTimespan().toInterval();
            Date start = interval.getStart().toDate();
            Date end = interval.getEnd().toDate();
            criteria.add(Restrictions.or( // check overlap
                    between(COLUMN_TIMESTART, start, end),
                    between(COLUMN_TIMEEND, start, end)
            ));
        }
        return criteria;
    }

    /**
     * Adds an platform type filter to the query.
     *
     * @param parameter the parameter to filter on.
     * @param criteria the criteria to add the filter to.
     * @return the criteria to chain.
     */
    Criteria addPlatformTypeFilter(String parameter, Criteria criteria) {
        FilterResolver filterResolver = getFilterResolver();
        if ( !filterResolver.shallIncludeAllPlatformTypes()) {
            if (parameter == null || parameter.isEmpty()) {
                // series table itself
                criteria.createCriteria("platform")
                        .add(createMobileExpression(filterResolver))
                        .add(createInsituExpression(filterResolver));
            } else {
                // join parameter table via series table
                DetachedCriteria c = forClass(DatasetEntity.class, "series")
                        .createCriteria("procedure")
                        .add(createMobileExpression(filterResolver))
                        .add(createInsituExpression(filterResolver))
                        .setProjection(onPkidProjection(parameter));
                criteria.add(propertyIn(String.format("%s.pkid", parameter), c));
            }
        }
        return criteria;
    }

    Criteria addDatasetTypeFilter(String parameter, Criteria criteria) {
        Set<String> datasetTypes = getParameters().getDatasetTypes();
        if ( !datasetTypes.isEmpty()) {
            FilterResolver filterResolver = getFilterResolver();
            if (filterResolver.shallBehaveBackwardsCompatible() || !filterResolver.shallIncludeAllDatasetTypes()) {
                if (parameter == null || parameter.isEmpty()) {
                    // series table itself
                    criteria.add(Restrictions.in("datasetType", datasetTypes));
                } else {
                    // join parameter table with series table
                    DetachedCriteria filteredPkids = forClass(DatasetEntity.class, "series")
                            .add(Restrictions.in("datasetType", datasetTypes))
                            .setProjection(onPkidProjection(parameter));
                    criteria.add(propertyIn(String.format("%s.pkid", parameter), filteredPkids));
                }
            }
        }
        return criteria;
    }

    Criteria addLimitAndOffsetFilter(Criteria criteria) {
        if (getParameters().containsParameter(Parameters.OFFSET)) {
            criteria.setFirstResult(getParameters().getOffset());
        }
        if (getParameters().containsParameter(Parameters.LIMIT)) {
            criteria.setMaxResults(getParameters().getLimit());
        }
        return criteria;
    }

    public Criteria addFilters(Criteria criteria, String seriesProperty) {
        DetachedCriteria filter = createDetachedFilterCriteria(seriesProperty);
        criteria = addPlatformTypeFilter(seriesProperty, criteria);
        criteria = addDatasetTypeFilter(seriesProperty, criteria);
        criteria = addLimitAndOffsetFilter(criteria);
        String filterProperty = seriesProperty == null || seriesProperty.isEmpty()
                            ? "pkid"
                            : seriesProperty + ".pkid";
<<<<<<< HEAD
        return addSpatialFilterTo(criteria)
=======
        return addSpatialFilterTo(criteria, this)
>>>>>>> 20ea7a7c
                .add(propertyIn(filterProperty, filter));
    }

    private LogicalExpression createMobileExpression(FilterResolver filterResolver) {
        boolean includeStationary = filterResolver.shallIncludeStationaryPlatformTypes();
        boolean includeMobile = filterResolver.shallIncludeMobilePlatformTypes();
        return Restrictions.or(
                 Restrictions.eq(PlatformEntity.MOBILE, !includeStationary), // inverse to match filter
                 Restrictions.eq(PlatformEntity.MOBILE, includeMobile));
    }


    private LogicalExpression createInsituExpression(FilterResolver filterResolver) {
        boolean includeInsitu = filterResolver.shallIncludeInsituPlatformTypes();
        boolean includeRemote = filterResolver.shallIncludeRemotePlatformTypes();
        return Restrictions.or(
                 Restrictions.eq(PlatformEntity.INSITU, includeInsitu),
                 Restrictions.eq(PlatformEntity.INSITU, !includeRemote)); // inverse to match filter
    }

    private ProjectionList onPkidProjection(String parameter) {
        final String filterProperty = String.format("series.%s.pkid", parameter);
        return projectionList().add(property(filterProperty));
    }

    /**
     * @param id
     *        the id string to parse.
     * @return the long value of given string or {@link Long#MIN_VALUE} if string could not be parsed to type
     *         long.
     */
    protected Long parseToId(String id) {
        try {
            return Long.parseLong(id);
        }
        catch (NumberFormatException e) {
            return Long.MIN_VALUE;
        }
    }

    public Set<Long> parseToIds(Set<String> ids) {
        Set<Long> parsedIds = new HashSet<>(ids.size());
        for (String id : ids) {
            parsedIds.add(parseToId(id));
        }
        return parsedIds;
    }

    public Criteria addSpatialFilterTo(Criteria criteria, DbQuery query) {
        BoundingBox spatialFilter = parameters.getSpatialFilter();
        if (spatialFilter != null) {
            try {
                CRSUtils crsUtils = CRSUtils.createEpsgForcedXYAxisOrder();
                int databaseSrid = crsUtils.getSrsIdFrom(sridAuthorityCode);
                Point ll = (Point) crsUtils.transformInnerToOuter(spatialFilter.getLowerLeft(), sridAuthorityCode);
                Point ur = (Point) crsUtils.transformInnerToOuter(spatialFilter.getUpperRight(), sridAuthorityCode);
                Envelope envelope = new Envelope(ll.getCoordinate(), ur.getCoordinate());
                criteria.add(SpatialRestrictions.filter("geometryEntity.geometry", envelope, databaseSrid));

                // TODO intersect with linestring

                // XXX do sampling filter only on generated line strings stored in FOI table,
                // otherwise we would have to check each observation row

            }
            catch (FactoryException e) {
                LOGGER.error("Could not create transformation facilities.", e);
            }
            catch (TransformException e) {
                LOGGER.error("Could not perform transformation.", e);
            }
        }

        Set<String> geometryTypes = parameters.getGeometryTypes();
        for (String geometryType : geometryTypes) {
            if ( !geometryType.isEmpty()) {
                Type type = getGeometryType(geometryType);
                if (type != null) {
                    criteria.add(SpatialRestrictions.geometryType("geometryEntity.geometry", type));
                }
            }
        }
        return criteria;
    }

    private Type getGeometryType(String geometryType) {
        for (GeometryType.Type type : GeometryType.Type.values()) {
            if (type.name().equalsIgnoreCase(geometryType)) {
                return type;
            }
        }
        return null;
    }

    public DetachedCriteria createDetachedFilterCriteria(String propertyName) {
        DetachedCriteria filter = DetachedCriteria.forClass(DatasetEntity.class);

        filterWithSingularParmameters(filter); // stay backwards compatible

        addFilterRestriction(parameters.getPhenomena(), "phenomenon", filter);
        addFilterRestriction(parameters.getProcedures(), "procedure", filter);
        addFilterRestriction(parameters.getOfferings(), "offering", filter);
        addFilterRestriction(parameters.getFeatures(), "feature", filter);
        addFilterRestriction(parameters.getCategories(), "category", filter);
        addFilterRestriction(parameters.getDatasets(), filter);
        addFilterRestriction(parameters.getSeries(), filter);

        if (hasValues(parameters.getPlatforms())) {
            Set<String> stationaryIds = getStationaryIds(parameters.getPlatforms());
            Set<String> mobileIds = getMobileIds(parameters.getPlatforms());
            if ( !stationaryIds.isEmpty()) {
                addFilterRestriction(stationaryIds, "feature", filter);
            }
            if ( !mobileIds.isEmpty()) {
                addFilterRestriction(mobileIds, "platform", filter);
            }
        }

        propertyName = propertyName != null
                && !propertyName.isEmpty()
                    ? propertyName
                    : "pkid";
        return filter.setProjection(projectionList().add(property(propertyName)));
    }

    private DetachedCriteria addFilterRestriction(Set<String> values, DetachedCriteria filter) {
        return addFilterRestriction(values, null, filter);
    }

    private DetachedCriteria addFilterRestriction(Set<String> values, String entity, DetachedCriteria filter) {
        if (hasValues(values)) {
            Criterion restriction = parameters.isMatchDomainIds()
                    ? createDomainIdFilter(values)
                    : createIdFilter(values);
            if (entity == null || entity.isEmpty()) {
                filter.add(restriction);
            } else {
                filter.createCriteria(entity).add(restriction);
            }
        }
        return filter;
    }

    private Criterion createDomainIdFilter(Set<String> filterValues) {
        Disjunction disjunction = Restrictions.disjunction();
        for (String filter : filterValues) {
            disjunction.add(Restrictions.ilike(COLUMN_DOMAIN_ID, filter));
        }
        return disjunction;
    }

    private Criterion createIdFilter(Set<String> filterValues) {
        return Restrictions.in(COLUMN_KEY, parseToIds(filterValues));
    }

    private boolean hasValues(Set<String> values) {
        return values != null && !values.isEmpty();
    }

    private Set<String> getStationaryIds(Set<String> platforms) {
        Set<String> set = new HashSet<>();
        for (String platform : platforms) {
            if (PlatformType.isStationaryId(platform)) {
                set.add(PlatformType.extractId(platform));
            }
        }
        return set;
    }

    private Set<String> getMobileIds(Set<String> platforms) {
        Set<String> set = new HashSet<>();
        for (String platform : platforms) {
            if (!PlatformType.isStationaryId(platform)) {
                set.add(PlatformType.extractId(platform));
            }
        }
        return set;
    }

    @Deprecated
    private void filterWithSingularParmameters(DetachedCriteria filter) {
        // old query parameter to stay backward compatible
        if (getParameters().getPhenomenon() != null) {
            filter.createCriteria("phenomenon")
                    .add(Restrictions.eq(COLUMN_KEY, parseToId(getParameters().getPhenomenon())));
        }
        if (getParameters().getProcedure() != null) {
            filter.createCriteria("procedure")
                    .add(Restrictions.eq(COLUMN_KEY, parseToId(getParameters().getProcedure())));
        }
        if (getParameters().getOffering() != null) {
            filter.createCriteria("offering")
                    .add(Restrictions.eq(COLUMN_KEY, parseToId(getParameters().getOffering())));
        }
        if (getParameters().getFeature() != null) {
            filter.createCriteria("feature")
                    .add(Restrictions.eq(COLUMN_KEY, parseToId(getParameters().getFeature())));
        }
        if (getParameters().getStation() != null) {
            // here feature == station
            filter.createCriteria("feature")
                    .add(Restrictions.eq(COLUMN_KEY, parseToId(getParameters().getStation())));
        }
        if (getParameters().getCategory() != null) {
            filter.createCriteria("category")
                    .add(Restrictions.eq(COLUMN_KEY, parseToId(getParameters().getCategory())));
        }
    }

    public IoParameters getParameters() {
        return parameters;
    }

    public FilterResolver getFilterResolver() {
        return parameters.getFilterResolver();
    }

    @Override
    public String toString() {
        return "DbQuery{ parameters=" + getParameters().toString() + "'}'";
    }


}<|MERGE_RESOLUTION|>--- conflicted
+++ resolved
@@ -233,11 +233,7 @@
         String filterProperty = seriesProperty == null || seriesProperty.isEmpty()
                             ? "pkid"
                             : seriesProperty + ".pkid";
-<<<<<<< HEAD
-        return addSpatialFilterTo(criteria)
-=======
         return addSpatialFilterTo(criteria, this)
->>>>>>> 20ea7a7c
                 .add(propertyIn(filterProperty, filter));
     }
 
