--- conflicted
+++ resolved
@@ -138,17 +138,11 @@
 
         CountValue value = new CountValue();
         value.setTimestamp(observation.getTimestamp().getTime());
-<<<<<<< HEAD
         value.setValue(observationValue);
-        addGeometry(observation, value);
-        addValidTime(observation, value);
-=======
-        value.setValue(observation.getValue());
         if (query.isExpanded()) {
             addGeometry(observation, value);
             addValidTime(observation, value);
         }
->>>>>>> 9e97bd3d
         return value;
     }
 
