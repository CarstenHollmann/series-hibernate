--- conflicted
+++ resolved
@@ -140,14 +140,10 @@
             return null;
         }
 
-<<<<<<< HEAD
         ServiceEntity service = series.getService();
-        Map<String, Object> observationValue = !service.isNoDataValue(observation)
-=======
         long timeend = observation.getTimeend().getTime();
         long timestart = observation.getTimestart().getTime();
         Map<String, Object> observationValue = !getServiceInfo().isNoDataValue(observation)
->>>>>>> 25534771
                 ? observation.getValue()
                 : null;
         RecordValue value = query.getParameters().isShowTimeIntervals()
