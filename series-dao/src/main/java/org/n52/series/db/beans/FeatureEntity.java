/*
 * Copyright (C) 2013-2017 52°North Initiative for Geospatial Open Source
 * Software GmbH
 *
 * This program is free software; you can redistribute it and/or modify it
 * under the terms of the GNU General Public License version 2 as published
 * by the Free Software Foundation.
 *
 * If the program is linked with libraries which are licensed under one of
 * the following licenses, the combination of the program with the linked
 * library is not considered a "derivative work" of the program:
 *
 *     - Apache License, version 2.0
 *     - Apache Software License, version 1.0
 *     - GNU Lesser General Public License, version 3
 *     - Mozilla Public License, versions 1.0, 1.1 and 2.0
 *     - Common Development and Distribution License (CDDL), version 1.0
 *
 * Therefore the distribution of the program linked with libraries licensed
 * under the aforementioned licenses, is permitted by the copyright holders
 * if the distribution is compliant with both the GNU General Public License
 * version 2 and the aforementioned licenses.
 *
 * This program is distributed in the hope that it will be useful, but
 * WITHOUT ANY WARRANTY; without even the implied warranty of MERCHANTABILITY
 * or FITNESS FOR A PARTICULAR PURPOSE. See the GNU General Public License
 * for more details.
 */
package org.n52.series.db.beans;


import java.util.Set;

import com.vividsolutions.jts.geom.Geometry;

public class FeatureEntity extends DescribableEntity implements Childs<FeatureEntity>, Parents<FeatureEntity> {

    /**
     * @since 2.0.0
     */
    private GeometryEntity geometryEntity;
    private Set<FeatureEntity> childFeatures;
    private Set<FeatureEntity> parentFeatures;

    public Geometry getGeometry() {
        return getGeometry(null);
    }

    public Geometry getGeometry(String srid) {
        return geometryEntity != null ? geometryEntity.getGeometry(srid) : null;
    }

    public void setGeometry(Geometry geometry) {
        this.geometryEntity = new GeometryEntity();
        this.geometryEntity.setGeometry(geometry);
    }

    public GeometryEntity getGeometryEntity() {
        return geometryEntity;
    }

<<<<<<< HEAD
    public void setGeometry(Geometry geometry) {
        this.geometry = new GeometryEntity();
        this.geometry.setGeometry(geometry);
    }

    public GeometryEntity getGeometryEntity() {
        return geometry;
    }

    public void setGeometryEntity(GeometryEntity geometry) {
        this.geometry = geometry;
=======
    public void setGeometryEntity(GeometryEntity geometryEntity) {
        this.geometryEntity = geometryEntity;
>>>>>>> 20ea7a7c
    }

    public boolean isSetGeometry() {
        return geometryEntity != null;
    }

    public void setChilds(Set<FeatureEntity> childs) {
        this.childFeatures = childs;
    }

    public Set<FeatureEntity> getChilds() {
        return childFeatures;
    }

    @Override
    public void setParents(Set<FeatureEntity> parents) {
        this.parentFeatures = parents;
    }

    @Override
    public Set<FeatureEntity> getParents() {
        return parentFeatures;
    }

    @Override
    public String toString() {
        StringBuilder sb = new StringBuilder();
        sb.append(getClass().getSimpleName()).append(" [");
        sb.append(" Domain id: ").append(getDomainId());
        sb.append(", service: ").append(getService());
        return sb.append(" ]").toString();
    }

}<|MERGE_RESOLUTION|>--- conflicted
+++ resolved
@@ -59,22 +59,8 @@
         return geometryEntity;
     }
 
-<<<<<<< HEAD
-    public void setGeometry(Geometry geometry) {
-        this.geometry = new GeometryEntity();
-        this.geometry.setGeometry(geometry);
-    }
-
-    public GeometryEntity getGeometryEntity() {
-        return geometry;
-    }
-
-    public void setGeometryEntity(GeometryEntity geometry) {
-        this.geometry = geometry;
-=======
     public void setGeometryEntity(GeometryEntity geometryEntity) {
         this.geometryEntity = geometryEntity;
->>>>>>> 20ea7a7c
     }
 
     public boolean isSetGeometry() {
