--- conflicted
+++ resolved
@@ -29,13 +29,10 @@
 package org.n52.series.db.beans;
 
 
-<<<<<<< HEAD
-=======
 import java.util.Set;
 
-import org.n52.series.db.beans.parameter.FeatureParameter;
+import org.n52.series.db.beans.parameter.Parameter;
 
->>>>>>> d50ebc13
 import com.vividsolutions.jts.geom.Geometry;
 
 public class FeatureEntity extends HierarchicalEntity<FeatureEntity> {
@@ -44,8 +41,6 @@
      * @since 2.0.0
      */
     private GeometryEntity geometryEntity;
-
-    private Set<FeatureParameter<?>> parameters;
 
     public Geometry getGeometry() {
         return getGeometry(null);
@@ -72,39 +67,6 @@
         return geometryEntity != null;
     }
 
-<<<<<<< HEAD
-=======
-    public void setChilds(Set<FeatureEntity> childs) {
-        this.childFeatures = childs;
-    }
-
-    public Set<FeatureEntity> getChilds() {
-        return childFeatures;
-    }
-
-    @Override
-    public void setParents(Set<FeatureEntity> parents) {
-        this.parentFeatures = parents;
-    }
-
-    @Override
-    public Set<FeatureEntity> getParents() {
-        return parentFeatures;
-    }
-
-    public Set<FeatureParameter<?>> getParameters() {
-        return parameters;
-    }
-
-    public void setParameters(Set<FeatureParameter<?>> parameters) {
-        this.parameters = parameters;
-    }
-
-    public boolean hasParameters() {
-        return getParameters() != null && !getParameters().isEmpty();
-    }
-
->>>>>>> d50ebc13
     @Override
     public String toString() {
         StringBuilder sb = new StringBuilder();
