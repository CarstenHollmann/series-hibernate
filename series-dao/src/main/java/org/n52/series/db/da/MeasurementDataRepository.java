--- conflicted
+++ resolved
@@ -135,14 +135,9 @@
             return null;
         }
 
-<<<<<<< HEAD
-        ServiceEntity service = series.getService();
-        Double observationValue = !service.isNoDataValue(observation)
-=======
         long timeend = observation.getTimeend().getTime();
         long timestart = observation.getTimestart().getTime();
-        Double observationValue = !getServiceInfo().isNoDataValue(observation)
->>>>>>> 25534771
+        Double observationValue = !series.getService().isNoDataValue(observation)
                 ? format(observation, series)
                 : null;
         MeasurementValue value = query.getParameters().isShowTimeIntervals()
