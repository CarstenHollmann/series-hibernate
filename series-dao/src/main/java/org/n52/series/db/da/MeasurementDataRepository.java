/*
 * Copyright (C) 2013-2017 52°North Initiative for Geospatial Open Source
 * Software GmbH
 *
 * This program is free software; you can redistribute it and/or modify it
 * under the terms of the GNU General Public License version 2 as published
 * by the Free Software Foundation.
 *
 * If the program is linked with libraries which are licensed under one of
 * the following licenses, the combination of the program with the linked
 * library is not considered a "derivative work" of the program:
 *
 *     - Apache License, version 2.0
 *     - Apache Software License, version 1.0
 *     - GNU Lesser General Public License, version 3
 *     - Mozilla Public License, versions 1.0, 1.1 and 2.0
 *     - Common Development and Distribution License (CDDL), version 1.0
 *
 * Therefore the distribution of the program linked with libraries licensed
 * under the aforementioned licenses, is permitted by the copyright holders
 * if the distribution is compliant with both the GNU General Public License
 * version 2 and the aforementioned licenses.
 *
 * This program is distributed in the hope that it will be useful, but
 * WITHOUT ANY WARRANTY; without even the implied warranty of MERCHANTABILITY
 * or FITNESS FOR A PARTICULAR PURPOSE. See the GNU General Public License
 * for more details.
 */
package org.n52.series.db.da;

import java.math.BigDecimal;
import static java.math.RoundingMode.HALF_UP;
import java.util.HashMap;
import java.util.List;
import java.util.Map;
import java.util.Set;
import org.hibernate.Session;
import org.n52.io.response.dataset.measurement.MeasurementData;
import org.n52.io.response.dataset.measurement.MeasurementDatasetMetadata;
import org.n52.io.response.dataset.measurement.MeasurementValue;
import org.n52.series.db.DataAccessException;
import org.n52.series.db.beans.MeasurementDataEntity;
import org.n52.series.db.beans.MeasurementDatasetEntity;
import org.n52.series.db.beans.ServiceEntity;
import org.n52.series.db.dao.DataDao;
import org.n52.series.db.dao.DbQuery;

public class MeasurementDataRepository extends AbstractDataRepository<MeasurementData, MeasurementDatasetEntity, MeasurementDataEntity, MeasurementValue> {

    @Override
    public Class<MeasurementDatasetEntity> getEntityType() {
        return MeasurementDatasetEntity.class;
    }

    @Override
    protected MeasurementData assembleDataWithReferenceValues(MeasurementDatasetEntity timeseries,
                                                            DbQuery dbQuery,
                                                            Session session) throws DataAccessException {
        MeasurementData result = assembleData(timeseries, dbQuery, session);
        Set<MeasurementDatasetEntity> referenceValues = timeseries.getReferenceValues();
        if (referenceValues != null && !referenceValues.isEmpty()) {
            MeasurementDatasetMetadata metadata = new MeasurementDatasetMetadata();
            metadata.setReferenceValues(assembleReferenceSeries(referenceValues, dbQuery, session));
            result.setMetadata(metadata);
        }
        return result;
    }

    private Map<String, MeasurementData> assembleReferenceSeries(Set<MeasurementDatasetEntity> referenceValues,
                                                                 DbQuery query,
                                                                 Session session) throws DataAccessException {
        Map<String, MeasurementData> referenceSeries = new HashMap<>();
        for (MeasurementDatasetEntity referenceSeriesEntity : referenceValues) {
            if (referenceSeriesEntity.isPublished()) {
                MeasurementData referenceSeriesData = assembleData(referenceSeriesEntity, query, session);
                if (haveToExpandReferenceData(referenceSeriesData)) {
                    referenceSeriesData = expandReferenceDataIfNecessary(referenceSeriesEntity, query, session);
                }
                referenceSeries.put(referenceSeriesEntity.getPkid().toString(), referenceSeriesData);
            }
        }
        return referenceSeries;
    }

    private boolean haveToExpandReferenceData(MeasurementData referenceSeriesData) {
        return referenceSeriesData.getValues().size() <= 1;
    }

    private MeasurementData expandReferenceDataIfNecessary(MeasurementDatasetEntity seriesEntity, DbQuery query, Session session) throws DataAccessException {
        MeasurementData result = new MeasurementData();
        DataDao<MeasurementDataEntity> dao = createDataDao(session);
        List<MeasurementDataEntity> observations = dao.getAllInstancesFor(seriesEntity, query);
        if (!hasValidEntriesWithinRequestedTimespan(observations)) {
            MeasurementValue lastValue = getLastValue(seriesEntity, session, query);
            result.addValues(expandToInterval(lastValue.getValue(), seriesEntity, query));
        }

        if (hasSingleValidReferenceValue(observations)) {
            MeasurementDataEntity entity = observations.get(0);
            result.addValues(expandToInterval(entity.getValue(), seriesEntity, query));
        }
        return result;
    }

    @Override
    protected MeasurementData assembleData(MeasurementDatasetEntity seriesEntity, DbQuery query, Session session) throws DataAccessException {
        MeasurementData result = new MeasurementData();
        DataDao<MeasurementDataEntity> dao = createDataDao(session);
        List<MeasurementDataEntity> observations = dao.getAllInstancesFor(seriesEntity, query);
        for (MeasurementDataEntity observation : observations) {
            if (observation != null) {
                result.addValues(createSeriesValueFor(observation, seriesEntity, query));
            }
        }
        return result;
    }

    private MeasurementValue[] expandToInterval(Double value, MeasurementDatasetEntity series, DbQuery query) {
        MeasurementDataEntity referenceStart = new MeasurementDataEntity();
        MeasurementDataEntity referenceEnd = new MeasurementDataEntity();
        referenceStart.setTimestamp(query.getTimespan().getStart().toDate());
        referenceEnd.setTimestamp(query.getTimespan().getEnd().toDate());
        referenceStart.setValue(value);
        referenceEnd.setValue(value);
        return new MeasurementValue[]{createSeriesValueFor(referenceStart, series, query),
            createSeriesValueFor(referenceEnd, series, query)};

    }

    @Override
    public MeasurementValue createSeriesValueFor(MeasurementDataEntity observation, MeasurementDatasetEntity series, DbQuery query) {
        if (observation == null) {
            // do not fail on empty observations
            return null;
        }

<<<<<<< HEAD
        ServiceEntity service = series.getService();
        Double observationValue = !service.isNoDataValue(observation)
=======
        long timeend = observation.getTimeend().getTime();
        long timestart = observation.getTimestart().getTime();
        Double observationValue = !series.getService().isNoDataValue(observation)
>>>>>>> 20ea7a7c
                ? format(observation, series)
                : null;
        MeasurementValue value = query.getParameters().isShowTimeIntervals()
                ? new MeasurementValue(timestart, timeend, observationValue)
                : new MeasurementValue(timeend, observationValue);

        if (query.isExpanded()) {
            addGeometry(observation, value);
            addValidTime(observation, value);
            addParameter(observation, value);
        } else if (series.getPlatform().isMobile()) {
            addGeometry(observation, value);
        }
        return value;
    }

    private Double format(MeasurementDataEntity observation, MeasurementDatasetEntity series) {
        if (observation.getValue() == null) {
            return observation.getValue();
        }
        int scale = series.getNumberOfDecimals();
        return new BigDecimal(observation.getValue())
                .setScale(scale, HALF_UP)
                .doubleValue();
    }

}<|MERGE_RESOLUTION|>--- conflicted
+++ resolved
@@ -134,14 +134,9 @@
             return null;
         }
 
-<<<<<<< HEAD
-        ServiceEntity service = series.getService();
-        Double observationValue = !service.isNoDataValue(observation)
-=======
         long timeend = observation.getTimeend().getTime();
         long timestart = observation.getTimestart().getTime();
         Double observationValue = !series.getService().isNoDataValue(observation)
->>>>>>> 20ea7a7c
                 ? format(observation, series)
                 : null;
         MeasurementValue value = query.getParameters().isShowTimeIntervals()
