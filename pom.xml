<?xml version="1.0" encoding="UTF-8"?>
<project xmlns="http://maven.apache.org/POM/4.0.0" xmlns:xsi="http://www.w3.org/2001/XMLSchema-instance" xsi:schemaLocation="http://maven.apache.org/POM/4.0.0 http://maven.apache.org/xsd/maven-4.0.0.xsd">
    <modelVersion>4.0.0</modelVersion>
    <parent>
        <groupId>org.n52</groupId>
        <artifactId>parent</artifactId>
        <version>7</version>
    </parent>
    <groupId>org.n52.series-api.db</groupId>
    <artifactId>series-dao</artifactId>
    <version>2.0.0-SNAPSHOT</version>
    <name>Series DAO REST API</name>
    <packaging>pom</packaging>

    <modules>
        <module>dao</module>
        <module>sos-integration</module>
        <module>mappings</module>
        <module>webapp</module>
    </modules>

    <developers>
        <developer>
            <id>bredel</id>
            <name>Henning Bredel</name>
            <email>h.bredel@52north.org</email>
        </developer>
    </developers>

    <licenses>
        <license>
            <name>GNU General Public License, Version 2.0</name>
            <url>http://www.gnu.de/documents/gpl-2.0.en.html</url>
        </license>
    </licenses>

    <scm>
        <connection>scm:git:git://github.com/52North/fotoquest-series-api.git</connection>
        <developerConnection>scm:git:ssh://git@github.com/52North/fotoquest-series-api.git</developerConnection>
        <url>https://github.com/52North/fotoquest-series-api</url>
        <tag>HEAD</tag>
    </scm>
    
    <properties>
        <!-- dev | ci | prod -->
        <env>dev</env>
        
        <!-- optional properties file -->
        <local.configFile>file:${user.home}/${project.build.finalName}.properties</local.configFile>
    
        <org.springframework.version>4.2.5.RELEASE</org.springframework.version>
        <logback.version>1.1.3</logback.version>
        <jackson.version>2.7.3</jackson.version>
        <geotools.version>14.0</geotools.version>
        <slf4j.version>1.7.12</slf4j.version>
        <hamcrest.version>1.3</hamcrest.version>
        <hibernate.version>4.3.11.Final</hibernate.version>
<<<<<<< HEAD
        <series.api.version>2.0.0-rc.1</series.api.version>
=======
        <series.api.version>2.0.0-rc.2-SNAPSHOT</series.api.version>
>>>>>>> 3a941053

        <java.compiler.source>1.8</java.compiler.source>
        <java.compiler.target>1.8</java.compiler.target>
        <timestamp>${maven.build.timestamp}</timestamp>
        <maven.build.timestamp.format>yyyy</maven.build.timestamp.format>
        <currentYearDynamic>${maven.build.timestamp}</currentYearDynamic>
        <project.build.sourceEncoding>UTF-8</project.build.sourceEncoding>
        <file.encoding>UTF-8</file.encoding>
    </properties>

    <dependencyManagement>
        <dependencies>
            <dependency>
                <groupId>${project.groupId}</groupId>
                <artifactId>dao</artifactId>
                <version>${project.version}</version>
            </dependency>
            <dependency>
                <groupId>${project.groupId}</groupId>
                <artifactId>sos-integration</artifactId>
                <version>${project.version}</version>
            </dependency>
            <dependency>
                <groupId>${project.groupId}</groupId>
                <artifactId>mappings</artifactId>
                <version>${project.version}</version>
            </dependency>
            
            <dependency>
                <groupId>org.n52.series-api</groupId>
                <artifactId>spi</artifactId>
                <version>${series.api.version}</version>
            </dependency>
            <dependency>
                <groupId>org.n52.series-api</groupId>
                <artifactId>io</artifactId>
                <version>${series.api.version}</version>
            </dependency>
            <dependency>
                <groupId>org.n52.series-api</groupId>
                <artifactId>rest</artifactId>
                <version>${series.api.version}</version>
            </dependency>
            
            <dependency>
                <groupId>joda-time</groupId>
                <artifactId>joda-time</artifactId>
                <version>2.8.2</version>
            </dependency>
            <dependency>
                <groupId>org.quartz-scheduler</groupId>
                <artifactId>quartz</artifactId>
                <version>2.1.7</version>
            </dependency>
            
            <dependency>
                <groupId>xml-apis</groupId>
                <artifactId>xml-apis</artifactId>
                <version>1.3.04</version>
            </dependency>
            <dependency>
                <groupId>commons-io</groupId>
                <artifactId>commons-io</artifactId>
                <version>2.5</version>
            </dependency>
            
            <dependency>
                <groupId>com.fasterxml.jackson.core</groupId>
                <artifactId>jackson-core</artifactId>
                <version>${jackson.version}</version>
            </dependency>
            <dependency>
                <groupId>com.fasterxml.jackson.core</groupId>
                <artifactId>jackson-databind</artifactId>
                <version>${jackson.version}</version>
            </dependency>
            <dependency>
                <groupId>com.fasterxml.jackson.core</groupId>
                <artifactId>jackson-annotations</artifactId>
                <version>${jackson.version}</version>
            </dependency>
            
            <dependency>
                <groupId>org.jfree</groupId>
                <artifactId>jfreechart</artifactId>
                <version>1.0.19</version>
            </dependency>
            <dependency>
                <groupId>org.jfree</groupId>
                <artifactId>jcommon</artifactId>
                <version>1.0.23</version>
            </dependency>
            <dependency>
                <groupId>org.apache.xmlgraphics</groupId>
                <artifactId>fop</artifactId>
                <version>2.1</version>
                <exclusions>
                    <exclusion>
                        <!--jcl-over-slf4j is used instead -->
                        <groupId>commons-logging</groupId>
                        <artifactId>commons-logging</artifactId>
                    </exclusion>
                    <exclusion>
                        <groupId>commons-io</groupId>
                        <artifactId>commons-io</artifactId>
                    </exclusion>
                </exclusions>
            </dependency>
            <dependency>
                <groupId>xalan</groupId>
                <artifactId>xalan</artifactId>
                <version>2.7.0</version>
                <exclusions>
                    <exclusion>
                        <!-- uses older xml-apis than other fop dependencies -->
                        <groupId>xml-apis</groupId>
                        <artifactId>xml-apis</artifactId>
                    </exclusion>
                </exclusions>
            </dependency>
            
            <dependency>
                <groupId>org.geotools</groupId>
                <artifactId>gt-api</artifactId>
                <version>${geotools.version}</version>
                <exclusions>
                    <exclusion>
                        <groupId>javax.media</groupId>
                        <artifactId>jai_core</artifactId>
                    </exclusion>
                    <exclusion>
                        <groupId>javax.media</groupId>
                        <artifactId>jai_codec</artifactId>
                    </exclusion>
                </exclusions>
            </dependency>
            <dependency>
                <groupId>org.geotools</groupId>
                <artifactId>gt-main</artifactId>
                <version>${geotools.version}</version>
                <exclusions>
                    <exclusion>
                        <groupId>javax.media</groupId>
                        <artifactId>jai_core</artifactId>
                    </exclusion>
                    <exclusion>
                        <groupId>javax.media</groupId>
                        <artifactId>jai_codec</artifactId>
                    </exclusion>
                </exclusions>
            </dependency>
            <dependency>
                <!-- ensure loading before ealier versions -->
                <groupId>org.geotools</groupId>
                <artifactId>gt-opengis</artifactId>
                <version>${geotools.version}</version>
                <exclusions>
                    <exclusion>
                        <groupId>javax.media</groupId>
                        <artifactId>jai_core</artifactId>
                    </exclusion>
                    <exclusion>
                        <groupId>javax.media</groupId>
                        <artifactId>jai_codec</artifactId>
                    </exclusion>
                </exclusions>
            </dependency>
            <dependency>
                <groupId>org.geotools</groupId>
                <artifactId>gt-epsg-hsql</artifactId>
                <version>${geotools.version}</version>
                <exclusions>
                    <exclusion>
                        <groupId>javax.media</groupId>
                        <artifactId>jai_core</artifactId>
                    </exclusion>
                    <exclusion>
                        <groupId>javax.media</groupId>
                        <artifactId>jai_codec</artifactId>
                    </exclusion>
                </exclusions>
            </dependency>
            <dependency>
                <groupId>org.geotools</groupId>
                <artifactId>gt-referencing</artifactId>
                <version>${geotools.version}</version>
                <exclusions>
                    <exclusion>
                        <groupId>javax.media</groupId>
                        <artifactId>jai_core</artifactId>
                    </exclusion>
                    <exclusion>
                        <groupId>javax.media</groupId>
                        <artifactId>jai_codec</artifactId>
                    </exclusion>
                </exclusions>
            </dependency>
            <dependency>
                <groupId>org.geotools</groupId>
                <artifactId>gt-metadata</artifactId>
                <version>${geotools.version}</version>
                <exclusions>
                    <exclusion>
                        <groupId>javax.media</groupId>
                        <artifactId>jai_core</artifactId>
                    </exclusion>
                    <exclusion>
                        <groupId>javax.media</groupId>
                        <artifactId>jai_codec</artifactId>
                    </exclusion>
                </exclusions>
            </dependency>
            <dependency>
                <groupId>org.geotools</groupId>
                <artifactId>gt-shapefile</artifactId>
                <version>${geotools.version}</version>
                <exclusions>
                    <exclusion>
                        <groupId>javax.media</groupId>
                        <artifactId>jai_core</artifactId>
                    </exclusion>
                    <exclusion>
                        <groupId>javax.media</groupId>
                        <artifactId>jai_codec</artifactId>
                    </exclusion>
                </exclusions>
            </dependency>
            <dependency>
                <groupId>com.vividsolutions</groupId>
                <artifactId>jts</artifactId>
                <version>1.13</version>
                <exclusions>
                    <exclusion>
                        <!-- old version dependency causes conclicts -->
                        <groupId>xerces</groupId>
                        <artifactId>xercesImpl</artifactId>
                    </exclusion>
                </exclusions>
            </dependency>
            
            <dependency>
                <groupId>org.springframework</groupId>
                <artifactId>spring-core</artifactId>
                <version>${org.springframework.version}</version>
            </dependency>
            <dependency>
                <groupId>org.springframework</groupId>
                <artifactId>spring-beans</artifactId>
                <version>${org.springframework.version}</version>
            </dependency>
            <dependency>
                <groupId>org.springframework</groupId>
                <artifactId>spring-context</artifactId>
                <version>${org.springframework.version}</version>
            </dependency>
            <dependency>
                <groupId>org.springframework</groupId>
                <artifactId>spring-web</artifactId>
                <version>${org.springframework.version}</version>
            </dependency>
            <dependency>
                <groupId>org.springframework</groupId>
                <artifactId>spring-webmvc</artifactId>
                <version>${org.springframework.version}</version>
            </dependency>
            <dependency>
                <groupId>org.springframework</groupId>
                <artifactId>spring-oxm</artifactId>
                <version>${org.springframework.version}</version>
            </dependency>
            <dependency>
                <groupId>org.springframework</groupId>
                <artifactId>spring-orm</artifactId>
                <version>${org.springframework.version}</version>
            </dependency>
            <dependency>
                <groupId>org.springframework</groupId>
                <artifactId>spring-context-support</artifactId>
                <version>${org.springframework.version}</version>
            </dependency>
            <dependency>
                <groupId>org.springframework</groupId>
                <artifactId>spring-tx</artifactId>
                <version>${org.springframework.version}</version>
            </dependency>
            <dependency>
                <groupId>javax.servlet</groupId>
                <artifactId>javax.servlet-api</artifactId>
                <version>3.0.1</version>
                <scope>provided</scope>
            </dependency>
            
            <dependency>
                <groupId>org.slf4j</groupId>
                <artifactId>slf4j-api</artifactId>
                <version>${slf4j.version}</version>
            </dependency>
            <dependency>
                <!-- drop-in replacement for JCL -->
                <groupId>org.slf4j</groupId>
                <artifactId>jcl-over-slf4j</artifactId>
                <version>${slf4j.version}</version>
                <scope>runtime</scope>
            </dependency>
            <dependency>
                <!-- drop-in replacement for jog4j -->
                <groupId>org.slf4j</groupId>
                <artifactId>log4j-over-slf4j</artifactId>
                <version>${slf4j.version}</version>
                <scope>runtime</scope>
            </dependency>
            <dependency>
                <!-- excludes commons logging -->
                <groupId>commons-logging</groupId>
                <artifactId>commons-logging</artifactId>
                <version>1.2</version>
                <scope>provided</scope>
            </dependency>
            <dependency>
                <groupId>ch.qos.logback</groupId>
                <artifactId>logback-classic</artifactId>
                <version>${logback.version}</version>
                <scope>runtime</scope>
            </dependency>
            <dependency>
                <groupId>ch.qos.logback</groupId>
                <artifactId>logback-core</artifactId>
                <version>${logback.version}</version>
                <scope>runtime</scope>
            </dependency>
            <dependency>
                <groupId>junit</groupId>
                <artifactId>junit</artifactId>
                <version>4.12</version>
                <scope>test</scope>
            </dependency>
            <dependency>
                <groupId>org.hamcrest</groupId>
                <artifactId>hamcrest-core</artifactId>
                <version>${hamcrest.version}</version>
                <scope>test</scope>
            </dependency>
            <dependency>
                <groupId>org.hamcrest</groupId>
                <artifactId>hamcrest-all</artifactId>
                <version>${hamcrest.version}</version>
                <scope>test</scope>
            </dependency>
        </dependencies>
    </dependencyManagement>

    <build>
        <resources>
            <resource>
                <directory>src/main/resources</directory>
                <filtering>true</filtering>
            </resource>
        </resources>
        
        <plugins>
            <plugin>
                <groupId>org.apache.maven.plugins</groupId>
                <artifactId>maven-dependency-plugin</artifactId>
                <executions>
                    <execution>
                        <phase>install</phase>
                        <goals>
                            <goal>sources</goal>
                        </goals>
                    </execution>
                </executions>
            </plugin>

            <plugin>
                <groupId>org.codehaus.groovy.maven</groupId>
                <artifactId>gmaven-plugin</artifactId>
                <executions>
                    <execution>
                        <phase>initialize</phase>
                        <goals>
                            <goal>execute</goal>
                        </goals>
                    </execution>
                </executions>
            </plugin>

            <plugin>
                <groupId>org.apache.maven.plugins</groupId>
                <artifactId>maven-jar-plugin</artifactId>
                <configuration>
                    <archive>
                        <manifest>
                            <addDefaultImplementationEntries>true</addDefaultImplementationEntries>
                        </manifest>
                        <manifestEntries>
                            <Implementation-Build>${git.commit.id}</Implementation-Build>
                        </manifestEntries>
                    </archive>
                </configuration>
                <executions>
                    <execution>
                        <phase>package</phase>
                        <goals>
                            <goal>test-jar</goal>
                        </goals>
                    </execution>
                </executions>
            </plugin>

        </plugins>
        
        <pluginManagement>
            <plugins>
                <plugin>
                    <groupId>org.apache.maven.plugins</groupId>
                    <artifactId>maven-jar-plugin</artifactId>
                    <version>3.0.2</version>
                </plugin>

                <plugin>
                    <groupId>org.apache.maven.plugins</groupId>
                    <artifactId>maven-resources-plugin</artifactId>
                    <version>2.6</version>
                </plugin>

                <plugin>
                    <groupId>org.apache.maven.plugins</groupId>
                    <artifactId>maven-dependency-plugin</artifactId>
                    <version>2.10</version>
                </plugin>

                <plugin>
                    <!-- license headers -->
                    <groupId>com.mycila</groupId>
                    <artifactId>license-maven-plugin</artifactId>
                    <version>2.11</version>
                    <configuration>
                        <header>misc/52N_license-header.txt</header>
                        <properties>
                            <inceptionYear>${project.inceptionYear}</inceptionYear>
                            <latestYearOfContribution>${currentYear}</latestYearOfContribution>
                            <latestYearOfContribution>${currentYearDynamic}</latestYearOfContribution>
                        </properties>
                        <includes>
                            <include>**/src/**/*.java</include>
                        </includes>
                        <excludes>
                            <exclude>**/logback.xml</exclude>
                            <exclude>**/logback-test.xml</exclude>
                            <exclude>**/src/test/resources/**</exclude>
                            <exclude>**/generated-sources/xml-pdf-format</exclude>
                            <exclude>**/src/main/resources/*</exclude>
                            <exclude>**/src/main/assembly/*</exclude>
                        </excludes>
                        <strictCheck>true</strictCheck>
                    </configuration>
                </plugin>

                <plugin>
                    <!-- dependencies' licenses -->
                    <groupId>org.codehaus.mojo</groupId>
                    <artifactId>license-maven-plugin</artifactId>
                    <version>1.8</version>
                    <configuration>
                        <useMissingFile>true</useMissingFile>
                        <fileTemplate>misc/license-as-csv.ftl</fileTemplate>
                        <licenseMerges>
                            <licenseMerge>The Apache Software License, Version 2.0|Apache 2|Apache License, Version 2.0|Apache License, version 2.0|Apache Public License 2.0|AL 2.0</licenseMerge>
                            <licenseMerge>Apache Software Licenses|Apache Software License|Apache License</licenseMerge>
                            <licenseMerge>GNU General Public License, v2.0|GNU GENERAL PUBLIC LICENSE Version 2, June 1991|GNU General Public License, Version 2.0</licenseMerge>
                            <licenseMerge>Common Development and Distribution License (CDDL), version 1.0| Common Development and Distribution License (CDDL) v1.0</licenseMerge>
                            <licenseMerge>GNU Lesser General Public License, version 2.1|LGPL 2.1</licenseMerge>
                            <licenseMerge>Mozilla Public License version 1.1|MPL 1.1</licenseMerge>
                            <licenseMerge>Eclipse Public License, Version 1.0|Eclipse Public License (EPL), Version 1.0|Eclipse Public License - v 1.0</licenseMerge>
                            <licenseMerge>GNU Lesser General Public Licence|LGPL</licenseMerge>
                        </licenseMerges>
                    </configuration>
                </plugin>

                <plugin>
                    <!-- assemble licenses -->
                    <groupId>org.jasig.maven</groupId>
                    <artifactId>maven-notice-plugin</artifactId>
                    <version>1.0.6.1</version>
                    <configuration>
                        <noticeTemplate>misc/NOTICE.template</noticeTemplate>
                        <licenseMapping>
                            <param>misc/license-mappings.xml</param>
                            <param>http://52north.github.io/cdn/licenses/license-mappings.xml</param>
                        </licenseMapping>
                        <generateChildNotices>false</generateChildNotices>
                    </configuration>
                </plugin>

                <plugin>
                    <groupId>org.codehaus.groovy.maven</groupId>
                    <artifactId>gmaven-plugin</artifactId>
                    <version>1.0</version>
                    <configuration>
                        <source>
                            import java.util.Date
                            import java.text.MessageFormat
                            def vartimestamp = MessageFormat.format("{0,date,yyyy}", new Date())
                            project.properties['currentYearDynamic'] = vartimestamp
                        </source>
                    </configuration>
                </plugin>

                <plugin>
                    <groupId>pl.project13.maven</groupId>
                    <artifactId>git-commit-id-plugin</artifactId>
                    <version>2.2.1</version>
                    <configuration>
                        <dateFormat>yyyy-MM-dd HH:mm:ssZ</dateFormat>
                        <gitDescribe>
                            <!-- Faster to get just branch if skip = true -->
                            <skip>false</skip>
                        </gitDescribe>
                        <failOnUnableToExtractRepoInfo>false</failOnUnableToExtractRepoInfo>
                        <timestampFormat>{0,date,yyyy-MM-dd HH:mm:ss}</timestampFormat>
                    </configuration>
                </plugin>

                <plugin>
                    <groupId>org.apache.maven.plugins</groupId>
                    <artifactId>maven-compiler-plugin</artifactId>
                    <version>3.3</version>
                    <configuration>
                        <source>${java.compiler.source}</source>
                        <target>${java.compiler.target}</target>
                        <meminitial>256m</meminitial>
                        <maxmem>512m</maxmem>
                    </configuration>
                </plugin>

                <plugin>
                    <artifactId>maven-release-plugin</artifactId>
                    <version>2.5.2</version>
                    <configuration>
                        <preparationGoals>clean</preparationGoals>
                        <autoVersionSubmodules>true</autoVersionSubmodules>
                    </configuration>
                </plugin>

                <plugin>
                    <groupId>org.apache.maven.plugins</groupId>
                    <artifactId>maven-assembly-plugin</artifactId>
                    <version>2.6</version>
                    <configuration>
                        <descriptors>
                            <descriptor>src/main/assembly/release.xml</descriptor>
                        </descriptors>
                    </configuration>
                </plugin>

                <plugin>
                    <groupId>org.apache.maven.plugins</groupId>
                    <artifactId>maven-enforcer-plugin</artifactId>
                    <configuration>
                        <rules>
                            <requireNoRepositories>
                                <allowedRepositories>
                                    <id>geotools</id>
                                    <id>n52-releases</id>
                                    <id>n52-snapshots</id>
                                    <id>sonatype-nexus-snapshots</id>
                                </allowedRepositories>
                            </requireNoRepositories>
                        </rules>
                    </configuration>
                </plugin>
            </plugins>
        </pluginManagement>
        <extensions>
            <extension>
                <groupId>org.apache.maven.wagon</groupId>
                <artifactId>wagon-webdav-jackrabbit</artifactId>
                <version>2.10</version>
            </extension>
        </extensions>
        
    </build>
    
    <profiles>
        <profile>
            <id>create-license-list</id>
            <build>
                <plugins>
                    <plugin>
                        <groupId>org.codehaus.mojo</groupId>
                        <artifactId>license-maven-plugin</artifactId>
                        <executions>
                            <execution>
                                <id>create-license-list</id>
                                <goals>
                                    <goal>aggregate-add-third-party</goal>
                                </goals>
                                <phase>generate-resources</phase>
                            </execution>
                        </executions>
                    </plugin>
                </plugins>
            </build>
        </profile>

        <profile>
            <id>snapshot-dist</id>
            <distributionManagement>
                <repository>
                    <id>n52-releases-dist</id>
                    <name>repository for 52North releases</name>
                    <url>dav:https://52north.org/maven/repo/releases</url>
                </repository>
                <snapshotRepository>
                    <id>n52-snapshots-dist</id>
                    <name>repository for 52North snapshots</name>
                    <url>dav:https://52north.org/maven/repo/snapshots</url>
                </snapshotRepository>
            </distributionManagement>
        </profile>
    </profiles>
    
    <repositories>
        <repository>
            <id>n52-releases</id>
            <name>52n Releases</name>
            <url>http://52north.org/maven/repo/releases/</url>
        </repository>
        <repository>
            <id>geotools</id>
            <name>Open Source Geospatial Foundation Repository</name>
            <url>http://download.osgeo.org/webdav/geotools/</url>
            <!--<url>https://boundless.artifactoryonline.com/boundless/main</url> -->
            <!--<url>http://repo.boundlessgeo.com/main/</url> -->
        </repository>
        <repository>
            <id>n52-snapshots</id>
            <name>n52-snapshots</name>
            <url>http://52north.org/maven/repo/snapshots/</url>
        </repository>
        <repository>
            <id>sonatype-nexus-snapshots</id>
            <url>https://oss.sonatype.org/content/repositories/snapshots</url>
            <snapshots>
                <enabled>true</enabled>
            </snapshots>
        </repository>
    </repositories>
</project><|MERGE_RESOLUTION|>--- conflicted
+++ resolved
@@ -55,11 +55,7 @@
         <slf4j.version>1.7.12</slf4j.version>
         <hamcrest.version>1.3</hamcrest.version>
         <hibernate.version>4.3.11.Final</hibernate.version>
-<<<<<<< HEAD
-        <series.api.version>2.0.0-rc.1</series.api.version>
-=======
         <series.api.version>2.0.0-rc.2-SNAPSHOT</series.api.version>
->>>>>>> 3a941053
 
         <java.compiler.source>1.8</java.compiler.source>
         <java.compiler.target>1.8</java.compiler.target>
