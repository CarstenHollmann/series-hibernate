--- conflicted
+++ resolved
@@ -8,13 +8,8 @@
     </parent>
     <groupId>org.n52.series.db</groupId>
     <artifactId>parent</artifactId>
-<<<<<<< HEAD
     <version>2-SNAPSHOT</version>
-    <name>Series Database Model -- Parent</name>
-=======
-    <version>1.0.0-SNAPSHOT</version>
     <name>Series Database Model - Parent</name>
->>>>>>> bdd8aa29
     <packaging>pom</packaging>
 
     <modules>
@@ -64,15 +59,10 @@
         <hamcrest.version>1.3</hamcrest.version>
         <geotools.version>20.1</geotools.version>
         <geolatte.version>1.4.0</geolatte.version>
-<<<<<<< HEAD
-        <hibernate.version>5.4.0.Final</hibernate.version>
+        <hibernate.version>5.4.1.Final</hibernate.version>
         <querydsl.version>4.2.1</querydsl.version>
         <spring-boot.version>2.1.2.RELEASE</spring-boot.version>
-=======
-        <hibernate.version>5.4.1.Final</hibernate.version>
-        <spring-boot.version>2.1.1.RELEASE</spring-boot.version>
         <arctic-sea.version>5.3.0</arctic-sea.version>
->>>>>>> bdd8aa29
 
         <timestamp>${maven.build.timestamp}</timestamp>
         <maven.build.timestamp.format>yyyy</maven.build.timestamp.format>
