--- conflicted
+++ resolved
@@ -21,14 +21,11 @@
         <module>dialects</module>
         <module>codegen</module>
     </modules>
-<<<<<<< HEAD
-=======
      <organization>
          <name>52North Initiative for Geospatial Open Source Software GmbH</name>
          <url>http://52north.org</url>
      </organization>
 
->>>>>>> 38156c10
     <developers>
         <developer>
             <id>bredel</id>
@@ -59,20 +56,12 @@
         <!-- optional properties file -->
         <local.configFile>file:${user.home}/${project.build.finalName}.properties</local.configFile>
 
-<<<<<<< HEAD
-        <geotools.version>19.1</geotools.version>
-        <hibernate-spatial.version>5.2.12-52N.1</hibernate-spatial.version>
-        <jts.version>1.14.0</jts.version>
-        <querydsl.version>4.1.4</querydsl.version>
-        <spring-boot.version>2.0.2.RELEASE</spring-boot.version>
-=======
         <hamcrest.version>1.3</hamcrest.version>
         <geotools.version>20.1</geotools.version>
         <geolatte.version>1.4.0</geolatte.version>
         <hibernate.version>5.4.0.Final</hibernate.version>
         <querydsl.version>4.2.1</querydsl.version>
         <spring-boot.version>2.1.2.RELEASE</spring-boot.version>
->>>>>>> 38156c10
 
         <timestamp>${maven.build.timestamp}</timestamp>
         <maven.build.timestamp.format>yyyy</maven.build.timestamp.format>
@@ -85,8 +74,6 @@
         <dependencies>
         
             <dependency>
-<<<<<<< HEAD
-=======
                 <groupId>org.hibernate</groupId>
                 <artifactId>hibernate-core</artifactId>
                 <version>${hibernate.version}</version>
@@ -98,7 +85,6 @@
             </dependency>
 
             <dependency>
->>>>>>> 38156c10
                 <!-- Import dependency management from Spring Boot -->
                 <groupId>org.springframework.boot</groupId>
                 <artifactId>spring-boot-dependencies</artifactId>
@@ -106,11 +92,7 @@
                 <scope>import</scope>
                 <type>pom</type>
             </dependency>
-<<<<<<< HEAD
-        
-=======
-
->>>>>>> 38156c10
+
             <dependency>
                 <groupId>${project.groupId}</groupId>
                 <artifactId>entities</artifactId>
@@ -143,14 +125,11 @@
             </dependency>
 
             <dependency>
-<<<<<<< HEAD
-=======
                 <groupId>joda-time</groupId>
                 <artifactId>joda-time</artifactId>
                 <version>2.10.1</version>
             </dependency>
             <dependency>
->>>>>>> 38156c10
                 <groupId>com.querydsl</groupId>
                 <artifactId>querydsl-codegen</artifactId>
                 <version>${querydsl.version}</version>
@@ -210,15 +189,6 @@
                 </exclusions>
             </dependency>
             
-<<<<<<< HEAD
-            <dependency>
-                <groupId>org.hibernate</groupId>
-                <artifactId>hibernate-spatial</artifactId>
-                <version>${hibernate-spatial.version}</version>
-            </dependency>
-
-=======
->>>>>>> 38156c10
             <dependency>
                 <groupId>org.geotools</groupId>
                 <artifactId>gt-api</artifactId>
@@ -313,11 +283,7 @@
             <dependency>
                 <groupId>org.locationtech.jts</groupId>
                 <artifactId>jts-core</artifactId>
-<<<<<<< HEAD
-                <version>${jts.version}</version>
-=======
                 <version>1.16.0</version>
->>>>>>> 38156c10
                 <exclusions>
                     <exclusion>
                         <!-- old version dependency causes conclicts -->
@@ -326,8 +292,6 @@
                     </exclusion>
                 </exclusions>
             </dependency>
-<<<<<<< HEAD
-=======
             <dependency>
                 <groupId>org.geolatte</groupId>
                 <artifactId>geolatte-geom</artifactId>
@@ -339,7 +303,6 @@
                 <artifactId>hamcrest-all</artifactId>
                 <version>${hamcrest.version}</version>
             </dependency>
->>>>>>> 38156c10
         </dependencies>
     </dependencyManagement>
 
