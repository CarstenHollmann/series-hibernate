<?xml version="1.0" encoding="UTF-8"?>
<project xmlns="http://maven.apache.org/POM/4.0.0" xmlns:xsi="http://www.w3.org/2001/XMLSchema-instance" xsi:schemaLocation="http://maven.apache.org/POM/4.0.0 http://maven.apache.org/xsd/maven-4.0.0.xsd">
    <modelVersion>4.0.0</modelVersion>
    <parent>
        <groupId>org.n52</groupId>
        <artifactId>parent</artifactId>
        <version>12</version>
    </parent>
    <groupId>org.n52.series.db</groupId>
    <artifactId>parent</artifactId>
    <version>2-SNAPSHOT</version>
    <name>Series Database Model -- Parent</name>
    <packaging>pom</packaging>

    <modules>
        <module>entities</module>
        <module>mappings</module>
        <module>generator</module>
        <module>types</module>
<<<<<<< HEAD
        <module>codegen</module>
  </modules>
=======
        <module>dialects</module>
    </modules>
>>>>>>> 899bf4cb

    <developers>
        <developer>
            <id>bredel</id>
            <name>Henning Bredel</name>
            <email>h.bredel@52north.org</email>
        </developer>
    </developers>

    <licenses>
        <license>
            <name>The Apache Software License, Version 2.0</name>
            <url>http://www.apache.org/licenses/LICENSE-2.0.txt</url>
            <comments>A business-friendly OSS license</comments>
        </license>
    </licenses>

    <scm>
        <connection>scm:git:git://github.com/52North/series-hibernate.git</connection>
        <developerConnection>scm:git:ssh://git@github.com/52North/series-hibernate.git</developerConnection>
        <url>https://github.com/52North/series-hibernate</url>
        <tag>HEAD</tag>
    </scm>

    <properties>
        <!-- dev | ci | prod -->
        <env>dev</env>

        <!-- optional properties file -->
        <local.configFile>file:${user.home}/${project.build.finalName}.properties</local.configFile>

        <geotools.version>19.1</geotools.version>
        <hibernate-spatial.version>5.2.12-52N.1</hibernate-spatial.version>
        <jts.version>1.14.0</jts.version>
        <querydsl.version>4.1.4</querydsl.version>
        <spring-boot.version>2.0.2.RELEASE</spring-boot.version>

        <java.compiler.source>1.8</java.compiler.source>
        <java.compiler.target>1.8</java.compiler.target>
        <timestamp>${maven.build.timestamp}</timestamp>
        <maven.build.timestamp.format>yyyy</maven.build.timestamp.format>
        <currentYearDynamic>${maven.build.timestamp}</currentYearDynamic>
        <project.build.sourceEncoding>UTF-8</project.build.sourceEncoding>
        <file.encoding>UTF-8</file.encoding>
        
    </properties>

    <dependencyManagement>
        <dependencies>
        
            <dependency>
                <!-- Import dependency management from Spring Boot -->
                <groupId>org.springframework.boot</groupId>
                <artifactId>spring-boot-dependencies</artifactId>
                <version>${spring-boot.version}</version>
                <scope>import</scope>
                <type>pom</type>
            </dependency>
        
            <dependency>
                <groupId>${project.groupId}</groupId>
                <artifactId>entities</artifactId>
                <version>${project.version}</version>
            </dependency>
            <dependency>
                <groupId>${project.groupId}</groupId>
                <artifactId>codegen</artifactId>
                <version>${project.version}</version>
            </dependency>
            <dependency>
                <groupId>${project.groupId}</groupId>
                <artifactId>mappings</artifactId>
                <version>${project.version}</version>
            </dependency>
            <dependency>
                <groupId>${project.groupId}</groupId>
                <artifactId>generator</artifactId>
                <version>${project.version}</version>
            </dependency>
            <dependency>
                <groupId>${project.groupId}</groupId>
                <artifactId>types</artifactId>
                <version>${project.version}</version>
            </dependency>
            <dependency>
                <groupId>${project.groupId}</groupId>
                <artifactId>dialects</artifactId>
                <version>${project.version}</version>
            </dependency>
            

            <dependency>
                <groupId>com.querydsl</groupId>
                <artifactId>querydsl-codegen</artifactId>
                <version>${querydsl.version}</version>
                <exclusions>
                    <exclusion>
                        <groupId>com.google.guava</groupId>
                        <artifactId>guava</artifactId>
                    </exclusion>
                    <exclusion>
                        <groupId>org.javassist</groupId>
                        <artifactId>javassist</artifactId>
                    </exclusion>
                </exclusions>
            </dependency>
            <dependency>
                <groupId>com.querydsl</groupId>
                <artifactId>querydsl-jpa-codegen</artifactId>
                <version>${querydsl.version}</version>
            </dependency>
            <dependency>
                <groupId>com.querydsl</groupId>
                <artifactId>querydsl-sql-codegen</artifactId>
                <version>${querydsl.version}</version>
            </dependency>
            <dependency>
                <groupId>com.querydsl</groupId>
                <artifactId>querydsl-sql-spring</artifactId>
                <version>${querydsl.version}</version>
            </dependency>
            <dependency>
                <groupId>com.querydsl</groupId>
                <artifactId>querydsl-sql-spatial</artifactId>
                <version>${querydsl.version}</version>
                <exclusions>
                    <exclusion>
                        <groupId>com.vividsolutions</groupId>
                        <artifactId>jts</artifactId>
                    </exclusion>
                </exclusions>
            </dependency>
            <dependency>
                <groupId>com.querydsl</groupId>
                <artifactId>querydsl-spatial</artifactId>
                <version>${querydsl.version}</version>
            </dependency>

            <dependency>
                <groupId>xalan</groupId>
                <artifactId>xalan</artifactId>
                <version>2.7.0</version>
                <exclusions>
                    <exclusion>
                        <!-- uses older xml-apis than other fop dependencies -->
                        <groupId>xml-apis</groupId>
                        <artifactId>xml-apis</artifactId>
                    </exclusion>
                </exclusions>
            </dependency>
            
            <dependency>
                <groupId>org.hibernate</groupId>
                <artifactId>hibernate-spatial</artifactId>
                <version>${hibernate-spatial.version}</version>
            </dependency>

            <dependency>
                <groupId>org.geotools</groupId>
                <artifactId>gt-api</artifactId>
                <version>${geotools.version}</version>
                <exclusions>
                    <exclusion>
                        <groupId>javax.media</groupId>
                        <artifactId>jai_core</artifactId>
                    </exclusion>
                    <exclusion>
                        <groupId>javax.media</groupId>
                        <artifactId>jai_codec</artifactId>
                    </exclusion>
                </exclusions>
            </dependency>
            <dependency>
                <groupId>org.geotools</groupId>
                <artifactId>gt-main</artifactId>
                <version>${geotools.version}</version>
                <exclusions>
                    <exclusion>
                        <groupId>javax.media</groupId>
                        <artifactId>jai_core</artifactId>
                    </exclusion>
                    <exclusion>
                        <groupId>javax.media</groupId>
                        <artifactId>jai_codec</artifactId>
                    </exclusion>
                </exclusions>
            </dependency>
            <dependency>
                <groupId>org.geotools</groupId>
                <artifactId>gt-epsg-hsql</artifactId>
                <version>${geotools.version}</version>
                <exclusions>
                    <exclusion>
                        <groupId>javax.media</groupId>
                        <artifactId>jai_core</artifactId>
                    </exclusion>
                    <exclusion>
                        <groupId>javax.media</groupId>
                        <artifactId>jai_codec</artifactId>
                    </exclusion>
                </exclusions>
            </dependency>
            <dependency>
                <groupId>org.geotools</groupId>
                <artifactId>gt-referencing</artifactId>
                <version>${geotools.version}</version>
                <exclusions>
                    <exclusion>
                        <groupId>javax.media</groupId>
                        <artifactId>jai_core</artifactId>
                    </exclusion>
                    <exclusion>
                        <groupId>javax.media</groupId>
                        <artifactId>jai_codec</artifactId>
                    </exclusion>
                </exclusions>
            </dependency>
            <dependency>
                <groupId>org.geotools</groupId>
                <artifactId>gt-metadata</artifactId>
                <version>${geotools.version}</version>
                <exclusions>
                    <exclusion>
                        <groupId>javax.media</groupId>
                        <artifactId>jai_core</artifactId>
                    </exclusion>
                    <exclusion>
                        <groupId>javax.media</groupId>
                        <artifactId>jai_codec</artifactId>
                    </exclusion>
                </exclusions>
            </dependency>
            <dependency>
                <groupId>org.geotools</groupId>
                <artifactId>gt-shapefile</artifactId>
                <version>${geotools.version}</version>
                <exclusions>
                    <exclusion>
                        <groupId>javax.media</groupId>
                        <artifactId>jai_core</artifactId>
                    </exclusion>
                    <exclusion>
                        <groupId>javax.media</groupId>
                        <artifactId>jai_codec</artifactId>
                    </exclusion>
                </exclusions>
            </dependency>
            <dependency>
                <groupId>com.vividsolutions</groupId>
                <artifactId>jts-core</artifactId>
                <version>${jts.version}</version>
                <exclusions>
                    <exclusion>
                        <!-- old version dependency causes conclicts -->
                        <groupId>xerces</groupId>
                        <artifactId>xercesImpl</artifactId>
                    </exclusion>
                </exclusions>
            </dependency>
        </dependencies>
    </dependencyManagement>

    <build>
        <resources>
            <resource>
                <directory>src/main/resources</directory>
                <filtering>true</filtering>
            </resource>
        </resources>

        <plugins>
            <plugin>
                <groupId>org.apache.maven.plugins</groupId>
                <artifactId>maven-dependency-plugin</artifactId>
                <executions>
                    <execution>
                        <phase>install</phase>
                        <goals>
                            <goal>sources</goal>
                        </goals>
                    </execution>
                </executions>
            </plugin>

            <plugin>
                <groupId>org.codehaus.groovy.maven</groupId>
                <artifactId>gmaven-plugin</artifactId>
                <executions>
                    <execution>
                        <phase>initialize</phase>
                        <goals>
                            <goal>execute</goal>
                        </goals>
                    </execution>
                </executions>
            </plugin>

            <plugin>
                <groupId>org.apache.maven.plugins</groupId>
                <artifactId>maven-jar-plugin</artifactId>
                <configuration>
                    <archive>
                        <manifest>
                            <addDefaultImplementationEntries>true</addDefaultImplementationEntries>
                        </manifest>
                        <manifestEntries>
                            <Implementation-Build>${git.commit.id}</Implementation-Build>
                        </manifestEntries>
                    </archive>
                </configuration>
                <executions>
                    <execution>
                        <phase>package</phase>
                        <goals>
                            <goal>test-jar</goal>
                        </goals>
                    </execution>
                </executions>
            </plugin>
            
            <plugin>
                <groupId>net.revelc.code.formatter</groupId>
                <artifactId>formatter-maven-plugin</artifactId>
                <inherited>false</inherited>
                <executions>
                    <execution>
                        <goals>
                            <goal>format</goal>
                        </goals>
                    </execution>
                </executions>
            </plugin>
        </plugins>

        <pluginManagement>
            <plugins>
                <plugin>
                    <groupId>org.apache.maven.plugins</groupId>
                    <artifactId>maven-jar-plugin</artifactId>
                    <version>3.0.2</version>
                </plugin>

                <plugin>
                    <groupId>org.apache.maven.plugins</groupId>
                    <artifactId>maven-resources-plugin</artifactId>
                    <version>2.6</version>
                </plugin>

                <plugin>
                    <groupId>org.apache.maven.plugins</groupId>
                    <artifactId>maven-dependency-plugin</artifactId>
                    <version>2.10</version>
                </plugin>

                <plugin>
                    <!-- license headers -->
                    <groupId>com.mycila</groupId>
                    <artifactId>license-maven-plugin</artifactId>
                    <version>2.11</version>
                    <configuration>
                        <header>etc/license-header.txt</header>
                        <properties>
                            <year>${project.inceptionYear}-${currentYearDynamic}</year>
                        </properties>
                        <includes>
                            <include>**/src/**/*.java</include>
                        </includes>
                        <excludes>
                            <exclude>**/logback.xml</exclude>
                            <exclude>**/logback-test.xml</exclude>
                            <exclude>codegen/**/com/**</exclude>
                            <exclude>codegen/**/org/geolatte/**</exclude>
                            <exclude>codegen/**/series/db/beans/**</exclude>
                            <exclude>etc/**</exclude>
                        </excludes>
                        <strictCheck>true</strictCheck>
                    </configuration>
                </plugin>

                <plugin>
                    <!-- dependencies' licenses -->
                    <groupId>org.codehaus.mojo</groupId>
                    <artifactId>license-maven-plugin</artifactId>
                    <version>1.8</version>
                    <configuration>
                        <useMissingFile>true</useMissingFile>
                        <fileTemplate>etc/license-as-csv.ftl</fileTemplate>
                        <licenseMerges>
                            <licenseMerge>The Apache Software License, Version 2.0|Apache 2|Apache License, Version 2.0|Apache License, version 2.0|Apache Public License 2.0|AL 2.0</licenseMerge>
                            <licenseMerge>Apache Software Licenses|Apache Software License|Apache License</licenseMerge>
                            <licenseMerge>GNU General Public License, v2.0|GNU GENERAL PUBLIC LICENSE Version 2, June 1991|GNU General Public License, Version 2.0</licenseMerge>
                            <licenseMerge>Common Development and Distribution License (CDDL), version 1.0| Common Development and Distribution License (CDDL) v1.0</licenseMerge>
                            <licenseMerge>GNU Lesser General Public License, version 2.1|LGPL 2.1</licenseMerge>
                            <licenseMerge>Mozilla Public License version 1.1|MPL 1.1</licenseMerge>
                            <licenseMerge>Eclipse Public License, Version 1.0|Eclipse Public License (EPL), Version 1.0|Eclipse Public License - v 1.0</licenseMerge>
                            <licenseMerge>GNU Lesser General Public Licence|LGPL</licenseMerge>
                        </licenseMerges>
                    </configuration>
                </plugin>

                <plugin>
                    <!-- assemble licenses -->
                    <groupId>org.jasig.maven</groupId>
                    <artifactId>maven-notice-plugin</artifactId>
                    <configuration>
                        <noticeTemplate>etc/NOTICE.template</noticeTemplate>
                        <licenseMapping>
                            <param>etc/license-mappings.xml</param>
                            <param>http://52north.github.io/cdn/licenses/license-mappings.xml</param>
                        </licenseMapping>
                        <generateChildNotices>false</generateChildNotices>
                        <excludeScopes>
                            <excludeScopes>test</excludeScopes>
                            <excludeScopes>provided</excludeScopes>
                        </excludeScopes>
                    </configuration>
                </plugin>

                <plugin>
                    <groupId>org.codehaus.groovy.maven</groupId>
                    <artifactId>gmaven-plugin</artifactId>
                    <version>1.0</version>
                    <configuration>
                        <source>
                            import java.util.Date
                            import java.text.MessageFormat
                            def vartimestamp = MessageFormat.format("{0,date,yyyy}", new Date())
                            project.properties['currentYearDynamic'] = vartimestamp
                        </source>
                    </configuration>
                </plugin>

                <plugin>
                    <groupId>pl.project13.maven</groupId>
                    <artifactId>git-commit-id-plugin</artifactId>
                    <version>2.2.1</version>
                    <configuration>
                        <dateFormat>yyyy-MM-dd HH:mm:ssZ</dateFormat>
                        <gitDescribe>
                            <!-- Faster to get just branch if skip = true -->
                            <skip>false</skip>
                        </gitDescribe>
                        <failOnUnableToExtractRepoInfo>false</failOnUnableToExtractRepoInfo>
                        <timestampFormat>{0,date,yyyy-MM-dd HH:mm:ss}</timestampFormat>
                    </configuration>
                </plugin>

                <plugin>
                    <groupId>net.revelc.code.formatter</groupId>
                    <artifactId>formatter-maven-plugin</artifactId>
                    <version>2.0.1</version>
                    <configuration>
                        <configFile>${project.basedir}/etc/eclipse_formatter.xml</configFile>
                        <lineEnding>LF</lineEnding>
                        <sourceDirectory>${project.basedir}</sourceDirectory>
                        <includes>
                            <include>**/src/**/*.java</include>
                        </includes>
                        <excludes>
                            <exclude>**/generator/**</exclude>
                            <exclude>**/codegen/**</exclude>
                        </excludes>
                    </configuration>
                </plugin>

                <plugin>
                    <groupId>org.apache.maven.plugins</groupId>
                    <artifactId>maven-checkstyle-plugin</artifactId>
                    <configuration>
                        <!-- exclude SQL Generator + Config -->
                        <excludes>org/n52/series/db/generator/**</excludes>
                    </configuration>
                </plugin>

                <plugin>
                    <groupId>org.apache.maven.plugins</groupId>
                    <artifactId>maven-compiler-plugin</artifactId>
                    <version>3.3</version>
                    <configuration>
                        <source>${java.compiler.source}</source>
                        <target>${java.compiler.target}</target>
                        <meminitial>256m</meminitial>
                        <maxmem>512m</maxmem>
                    </configuration>
                </plugin>

                <plugin>
                    <artifactId>maven-release-plugin</artifactId>
                    <version>2.5.2</version>
                    <configuration>
                        <preparationGoals>clean</preparationGoals>
                        <autoVersionSubmodules>true</autoVersionSubmodules>
                    </configuration>
                </plugin>

                <plugin>
                    <groupId>org.apache.maven.plugins</groupId>
                    <artifactId>maven-assembly-plugin</artifactId>
                    <version>2.6</version>
                    <configuration>
                        <descriptors>
                            <descriptor>src/main/assembly/release.xml</descriptor>
                        </descriptors>
                    </configuration>
                </plugin>

                <plugin>
                    <groupId>org.apache.maven.plugins</groupId>
                    <artifactId>maven-enforcer-plugin</artifactId>
                    <configuration>
                        <rules>
                            <requireNoRepositories>
                                <allowedRepositories>
                                    <id>geotools</id>
                                    <id>n52-releases</id>
                                    <id>n52-snapshots</id>
                                    <id>sonatype-nexus-snapshots</id>
                                </allowedRepositories>
                            </requireNoRepositories>
                        </rules>
                    </configuration>
                </plugin>
            </plugins>
        </pluginManagement>
        <extensions>
            <extension>
                <groupId>org.apache.maven.wagon</groupId>
                <artifactId>wagon-webdav-jackrabbit</artifactId>
                <version>2.10</version>
            </extension>
        </extensions>

    </build>

    <profiles>
        <profile>
            <id>create-license-list</id>
            <build>
                <plugins>
                    <plugin>
                        <groupId>org.codehaus.mojo</groupId>
                        <artifactId>license-maven-plugin</artifactId>
                        <executions>
                            <execution>
                                <id>create-license-list</id>
                                <goals>
                                    <goal>aggregate-add-third-party</goal>
                                </goals>
                                <phase>generate-resources</phase>
                            </execution>
                        </executions>
                    </plugin>
                </plugins>
            </build>
        </profile>

        <profile>
            <id>snapshot-dist</id>
            <distributionManagement>
                <repository>
                    <id>n52-releases-dist</id>
                    <name>repository for 52North releases</name>
                    <url>dav:https://52north.org/maven/repo/releases</url>
                </repository>
                <snapshotRepository>
                    <id>n52-snapshots-dist</id>
                    <name>repository for 52North snapshots</name>
                    <url>dav:https://52north.org/maven/repo/snapshots</url>
                </snapshotRepository>
            </distributionManagement>
        </profile>
    </profiles>

    <repositories>
        <repository>
            <id>n52-releases</id>
            <name>52n Releases</name>
            <url>http://52north.org/maven/repo/releases/</url>
        </repository>
        <repository>
            <id>geotools</id>
            <name>Open Source Geospatial Foundation Repository</name>
            <url>http://download.osgeo.org/webdav/geotools/</url>
            <!--<url>https://boundless.artifactoryonline.com/boundless/main</url> -->
            <!--<url>http://repo.boundlessgeo.com/main/</url> -->
        </repository>
        <repository>
            <id>n52-snapshots</id>
            <name>n52-snapshots</name>
            <url>http://52north.org/maven/repo/snapshots/</url>
        </repository>
        <repository>
            <id>sonatype-nexus-snapshots</id>
            <url>https://oss.sonatype.org/content/repositories/snapshots</url>
            <snapshots>
                <enabled>true</enabled>
            </snapshots>
        </repository>
    </repositories>
</project><|MERGE_RESOLUTION|>--- conflicted
+++ resolved
@@ -17,14 +17,10 @@
         <module>mappings</module>
         <module>generator</module>
         <module>types</module>
-<<<<<<< HEAD
+
+        <module>dialects</module>
         <module>codegen</module>
-  </modules>
-=======
-        <module>dialects</module>
     </modules>
->>>>>>> 899bf4cb
-
     <developers>
         <developer>
             <id>bredel</id>
