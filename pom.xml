--- conflicted
+++ resolved
@@ -59,16 +59,10 @@
         <hamcrest.version>1.3</hamcrest.version>
         <geotools.version>20.1</geotools.version>
         <geolatte.version>1.4.0</geolatte.version>
-<<<<<<< HEAD
-        <hibernate.version>5.4.1.Final</hibernate.version>
+        <hibernate.version>5.4.2.Final</hibernate.version>
         <querydsl.version>4.2.1</querydsl.version>
-        <spring-boot.version>2.1.2.RELEASE</spring-boot.version>
-        <arctic-sea.version>5.3.0</arctic-sea.version>
-=======
-        <hibernate.version>5.4.2.Final</hibernate.version>
         <spring-boot.version>2.1.4.RELEASE</spring-boot.version>
         <arctic-sea.version>6.0.0</arctic-sea.version>
->>>>>>> ffc950ce
 
         <timestamp>${maven.build.timestamp}</timestamp>
         <maven.build.timestamp.format>yyyy</maven.build.timestamp.format>
@@ -297,8 +291,7 @@
             <dependency>
                 <groupId>org.locationtech.jts</groupId>
                 <artifactId>jts-core</artifactId>
-<<<<<<< HEAD
-                <version>1.16.0</version>
+                <version>1.16.1</version>
                 <exclusions>
                     <exclusion>
                         <!-- old version dependency causes conclicts -->
@@ -306,9 +299,6 @@
                         <artifactId>xercesImpl</artifactId>
                     </exclusion>
                 </exclusions>
-=======
-                <version>1.16.1</version>
->>>>>>> ffc950ce
             </dependency>
             <dependency>
                 <groupId>org.geolatte</groupId>
