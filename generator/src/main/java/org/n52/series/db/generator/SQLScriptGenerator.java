--- conflicted
+++ resolved
@@ -79,39 +79,10 @@
         return readSelectionFromStdIo();
     }
 
-<<<<<<< HEAD
-    private int readSelectionFromStdIo() throws IOException {
-        BufferedReader br = new BufferedReader(new InputStreamReader(System.in, Charset.forName("UTF-8")));
-        String selection = br.readLine();
-        return ((selection != null) && !selection.isEmpty())
-                ? Integer.parseInt(selection)
-                : -1;
-    }
-
-    // private int getModelSelection() throws IOException {
-    // printToScreen("Which database model should be created:");
-    // printToScreen("1 Core");
-    // printToScreen("2 Transcational");
-    // printToScreen("3 All");
-    // printToScreen("");
-    // printToScreen("Enter your selection: ");
-    //
-    // BufferedReader br = new BufferedReader(new InputStreamReader(System.in, Charset.forName("UTF-8")));
-    // String selection = null;
-    // selection = br.readLine();
-    // return Integer.parseInt(selection);
-    // }
-
-    private int getConceptSelection() throws IOException {
-        printToScreen("Which observation concept should be created:");
-        printToScreen("0   series");
-        printToScreen("1   ereporting");
-=======
     private int getModelSelection() throws IOException {
         printToScreen("Which database model should be created:");
         printToScreen("0 default");
         printToScreen("1 sampling");
->>>>>>> a354bac4
         printToScreen("");
         printToScreen("Enter your selection: ");
 
@@ -230,196 +201,6 @@
                                 String schema,
                                 boolean comments)
             throws Exception {
-<<<<<<< HEAD
-            Concept concept = Concept.values()[conceptSelection];
-            Configuration configuration = new Configuration().configure("/hibernate.cfg.xml");
-            DialectSelector dialect = DialectSelector.values()[dialectSelection];
-            Dialect dia = sqlScriptGenerator.getDialect(dialect);
-            Properties p = new Properties();
-            p.put("hibernate.dialect", dia.getClass().getName());
-            String fileNameCreate = "target/" + dialect + "_" + concept + "_create.sql";
-            String fileNameDrop = "target/" + dialect + "_" + concept + "_drop.sql";
-            Files.deleteIfExists(Paths.get(fileNameCreate));
-            Files.deleteIfExists(Paths.get(fileNameDrop));
-            if ((schema != null) && !schema.isEmpty()) {
-                p.put("hibernate.default_schema", schema);
-            }
-            configuration.addProperties(p);
-            sqlScriptGenerator.setDirectoriesForModelSelection(concept, configuration, null);
-            configuration.registerTypeOverride(SmallBooleanType.INSTANCE);
-
-            configuration.buildSessionFactory();
-            StandardServiceRegistry serviceRegistry = configuration.getStandardServiceRegistryBuilder().applySettings(configuration.getProperties()).build();
-
-            MetadataSources metadataSources = new MetadataSources(serviceRegistry);
-            sqlScriptGenerator.setDirectoriesForModelSelection(concept, null, metadataSources);
-            Metadata metadata = metadataSources.buildMetadata();
-
-            if (generationType == 0) {
-              // create script
-              SchemaExport schemaExport = new SchemaExport();
-              EnumSet<TargetType> targetTypes = EnumSet.of(TargetType.SCRIPT, TargetType.STDOUT);
-              schemaExport.setDelimiter(";").setFormat(true).setOutputFile(fileNameCreate).setHaltOnError(false);
-              schemaExport.execute(targetTypes, SchemaExport.Action.CREATE, metadata);
-              printToScreen("Finished! Check for file: " + fileNameCreate + "\n");
-              // create drop
-              schemaExport.setOutputFile(fileNameDrop);
-              schemaExport.execute(targetTypes, SchemaExport.Action.DROP, metadata);
-              printToScreen("Finished! Check for file: " + fileNameDrop + "\n");
-            } else {
-                sqlScriptGenerator.exportTableColumnMetadata(metadata, dia);
-            }
-
-    }
-
-    private void exportTableColumnMetadata(Metadata metadata, Dialect dia) throws IOException {
-        Path path = Paths.get("target/TableMetadata.md");
-        Files.deleteIfExists(path);
-        SortedMap<String, TableMetadata> map = extractTableMetadata(metadata, dia);
-        List<String> result = new LinkedList<>();
-        result.add("# Database table/column description");
-        result.add("This page describes the tables and columns in the database.");
-        result.add("The *SQL type* column in the tables is generated for Hibernate dialect: *" + dia.getClass().getSimpleName() + "*");
-        result.add("");
-        result.add("## Tables");
-        map.keySet().forEach(k -> result.add("- [" + k + "](#" + k + ")"));
-        result.add("");
-        result.addAll(map.values().stream().map(v -> v.toMarkdown()).collect(Collectors.toList()));
-        result.add("");
-        result.add("*Creation date: " +  DateTimeFormat.forPattern("yyyy-MM-dd HH:mm:ss ZZ").print(DateTime.now()) + "*");
-        System.out.println("The generated file was written to: " + Files.write(path,result).toAbsolutePath());
-    }
-
-    private SortedMap<String, TableMetadata> extractTableMetadata(Metadata metadata, Dialect dia) {
-        SortedMap<String, TableMetadata> map = new TreeMap<>();
-        for (PersistentClass entity : metadata.getEntityBindings()) {
-            Table table = entity.getTable();
-            TableMetadata tm = processTable(table, map, dia, metadata);
-            processJoins(entity.getJoinClosureIterator(), map, dia, metadata);
-            // from Property
-            Iterator<Property> propertyIterator = entity.getPropertyIterator();
-            while (propertyIterator.hasNext()) {
-                Property property = propertyIterator.next();
-                if (property.getValue() instanceof org.hibernate.mapping.Collection) {
-                    processCollection((org.hibernate.mapping.Collection) property.getValue(), map, dia, metadata);
-                }
-                processColumns(property.getColumnIterator(), tm.getColumns(), dia, metadata);
-            }
-            // from Identifier
-            processColumns(entity.getIdentifier().getColumnIterator(), tm.getColumns(), dia, metadata);
-        }
-        return map;
-
-    }
-
-    private void processJoins(Iterator<Join> ji, SortedMap<String, TableMetadata> map, Dialect dia, Metadata metadata) {
-        if (ji != null) {
-            while (ji.hasNext()) {
-                processTable(ji.next().getTable(), map, dia, metadata);
-            }
-        }
-    }
-
-    private void processCollection(org.hibernate.mapping.Collection collection, SortedMap<String, TableMetadata> map, Dialect dia, Metadata metadata) {
-        Table table = collection.getCollectionTable();
-        if (table != null) {
-            if (!map.containsKey(table.getName())) {
-                map.put(table.getName(), new TableMetadata(table.getName(), table.getComment()));
-            }
-            TableMetadata tm = map.get(table.getName());
-            Map<String, ColumnMetadata> columns = tm.getColumns();
-            // from Table
-            processColumns(table.getColumnIterator(), columns, dia, metadata);
-        }
-    }
-
-    private TableMetadata processTable(Table table, SortedMap<String, TableMetadata> map, Dialect dia, Metadata metadata) {
-        if (!map.containsKey(table.getName())) {
-            map.put(table.getName(), new TableMetadata(table.getName(), table.getComment()));
-        }
-        TableMetadata tm = map.get(table.getName());
-        Map<String, ColumnMetadata> columns = tm.getColumns();
-        // from Table
-        processColumns(table.getColumnIterator(), columns, dia, metadata);
-        return tm;
-    }
-
-    private void processColumns(Iterator<?> ci, Map<String, ColumnMetadata> columns, Dialect dia, Metadata metadata) {
-        while (ci.hasNext()) {
-            Object n = ci.next();
-            if (n instanceof Column) {
-                Column next = (Column) n;
-                if (!columns.containsKey(next.getName())) {
-                    columns.put(next.getName(), new ColumnMetadata(next.getName()));
-                }
-                ColumnMetadata cm = columns.get(next.getName());
-                cm.setComment(next.getComment());
-                cm.setSqlType(next.getSqlType(dia, metadata));
-                cm.setType(next.getValue().getType().getName());
-                cm.setDefaultValue(next.getDefaultValue());
-                cm.setNotNull(Boolean.toString(!next.isNullable()));
-            }
-        }
-    }
-
-    public interface Meta {
-
-        default String check(String origin, String current) {
-            return ((origin != null) && !origin.isEmpty()) ? origin : ((current != null) && !current.isEmpty()) ? current : null;
-        }
-
-    }
-
-    public static class TableMetadata implements Meta {
-        private final String name;
-        private final String comment;
-        private Map<String, ColumnMetadata> columns = new LinkedHashMap<>();
-
-        public TableMetadata(String name, String comment) {
-            this.name = name;
-            this.comment = comment;
-        }
-
-        public String getName() {
-            return name;
-        }
-
-        public String getComment() {
-            return comment;
-        }
-
-        public Map<String, ColumnMetadata> getColumns() {
-            return columns;
-        }
-
-        public void setColumns(Map<String, ColumnMetadata> columns) {
-            this.columns = columns;
-        }
-
-        public String toMarkdown() {
-            StringBuilder builder = new StringBuilder();
-            builder.append("### ").append(getName()).append("\n");
-            builder.append("**Description**: ").append(checkForNullOrEmpty(getComment())).append("\n");
-            builder.append("\n");
-            builder.append("| column | comment | NOT-NULL | default | SQL type | Java type |").append("\n");
-            builder.append("| --- | --- | --- | --- | --- | --- |").append("\n");
-            for (ColumnMetadata cm : columns.values()) {
-                builder.append("| ").append(cm.getName()).append(" | ");
-                builder.append(checkForNullOrEmpty(cm.getComment())).append(" | ");
-                builder.append(cm.getNotNull()).append(" | ");
-                builder.append(checkForNullOrEmpty(cm.getDefaultValue())).append(" | ");
-                builder.append(cm.getSqlType()).append(" | ");
-                builder.append(cm.getType()).append(" | ").append("\n");
-            }
-            builder.append("\n[top](#Tables)\n");
-            return builder.toString();
-        }
-
-        private String checkForNullOrEmpty(String value) {
-            return (value != null) && !value.isEmpty() ? value : "-";
-        }
-
-=======
         Concept concept = Concept.values()[conceptSelection];
         Profile profile = Profile.values()[profileSelection];
         Configuration configuration = new Configuration().configure("/hibernate.cfg.xml");
@@ -456,7 +237,6 @@
         schemaExport.setOutputFile(fileNameDrop);
         schemaExport.execute(targetTypes, SchemaExport.Action.DROP, metadata);
         printToScreen("Finished! Check for file: " + fileNameDrop + "\n");
->>>>>>> a354bac4
     }
 
 }