<?xml version="1.0" encoding="UTF-8"?>
<!DOCTYPE hibernate-mapping PUBLIC "-//Hibernate/Hibernate Mapping DTD 3.0//EN" "http://www.hibernate.org/dtd/hibernate-mapping-3.0.dtd">
<hibernate-mapping package="org.n52.series.db.beans">
    <class name="DataEntity" entity-name="data" table="observation">
        <id name="pkid" type="long">
            <column name="observationid"/>
            <generator class="assigned"/>
        </id>
        <property column="seriesid" name="seriesPkid" type="long"/>
        <property column="phenomenontimestart" name="timestart" type="timestamp"/>
        <property column="phenomenontimeend" name="timeend" type="timestamp"/>
        <property column="deleted" name="deleted" type="org.hibernate.type.TrueFalseType"/>
<<<<<<< HEAD
        <property column="validtimestart" name="validTimeStart" not-null="false" type="timestamp"/>
        <property column="validtimeend" name="validTimeEnd" not-null="false" type="timestamp"/>
        <property column="resulttime" name="resultTime" not-null="false" type="timestamp"/>
        <component class="org.n52.series.db.beans.GeometryEntity" name="geometry">
=======
        <property column="validTimeStart" name="validTimeStart" not-null="false" type="timestamp"/>
        <property column="validTimeEnd" name="validTimeEnd" not-null="false" type="timestamp"/>
        <component class="GeometryEntity" name="geometry">
>>>>>>> d50ebc13
            <!--
           <property column="lat" name="lat" type="double" />
           <property column="lon" name="lon" type="double" />
            -->
            <property column="samplingGeometry" name="geometry" type="org.hibernate.spatial.GeometryType"/>
        </component>
        <set inverse="true" name="parameters" table="parameter">
            <key column="observationid" not-null="true"/>
            <one-to-many entity-name="observationparameter"/>
        </set>

        <joined-subclass extends="DataEntity" name="MeasurementDataEntity" table="numericvalue">
            <key column="observationid"/>
            <property column="value" name="value" type="double"/>
        </joined-subclass>

        <joined-subclass extends="DataEntity" name="TextDataEntity" table="textvalue">
            <key column="observationid"/>
            <property column="value" name="value" type="string"/>
        </joined-subclass>

        <joined-subclass extends="DataEntity" name="CountDataEntity" table="countvalue">
            <key column="observationid"/>
            <property column="value" name="value" type="integer"/>
        </joined-subclass>
    </class>
</hibernate-mapping><|MERGE_RESOLUTION|>--- conflicted
+++ resolved
@@ -1,7 +1,7 @@
 <?xml version="1.0" encoding="UTF-8"?>
 <!DOCTYPE hibernate-mapping PUBLIC "-//Hibernate/Hibernate Mapping DTD 3.0//EN" "http://www.hibernate.org/dtd/hibernate-mapping-3.0.dtd">
 <hibernate-mapping package="org.n52.series.db.beans">
-    <class name="DataEntity" entity-name="data" table="observation">
+    <class name="DataEntity" table="observation">
         <id name="pkid" type="long">
             <column name="observationid"/>
             <generator class="assigned"/>
@@ -10,16 +10,10 @@
         <property column="phenomenontimestart" name="timestart" type="timestamp"/>
         <property column="phenomenontimeend" name="timeend" type="timestamp"/>
         <property column="deleted" name="deleted" type="org.hibernate.type.TrueFalseType"/>
-<<<<<<< HEAD
         <property column="validtimestart" name="validTimeStart" not-null="false" type="timestamp"/>
         <property column="validtimeend" name="validTimeEnd" not-null="false" type="timestamp"/>
         <property column="resulttime" name="resultTime" not-null="false" type="timestamp"/>
-        <component class="org.n52.series.db.beans.GeometryEntity" name="geometry">
-=======
-        <property column="validTimeStart" name="validTimeStart" not-null="false" type="timestamp"/>
-        <property column="validTimeEnd" name="validTimeEnd" not-null="false" type="timestamp"/>
         <component class="GeometryEntity" name="geometry">
->>>>>>> d50ebc13
             <!--
            <property column="lat" name="lat" type="double" />
            <property column="lon" name="lon" type="double" />
@@ -28,7 +22,7 @@
         </component>
         <set inverse="true" name="parameters" table="parameter">
             <key column="observationid" not-null="true"/>
-            <one-to-many entity-name="observationparameter"/>
+            <one-to-many class="org.n52.series.db.beans.parameter.ObservationParameter"/>
         </set>
 
         <joined-subclass extends="DataEntity" name="MeasurementDataEntity" table="numericvalue">
