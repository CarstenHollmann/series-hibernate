--- conflicted
+++ resolved
@@ -67,21 +67,13 @@
         </property>
 
         <property name="validTimeStart" type="timestamp">
-<<<<<<< HEAD
-            <column name="validtimestart" length="29" not-null="false">
-=======
             <column name="validt_ime_start" length="29" not-null="false">
->>>>>>> d0755403
                 <comment>Time stamp until when the offering is valid or results are valid</comment>
             </column>
         </property>
 
         <property name="validTimeEnd" type="timestamp">
-<<<<<<< HEAD
-            <column name="validtimeend" length="29" not-null="false">
-=======
             <column name="validt_ime_end" length="29" not-null="false">
->>>>>>> d0755403
                 <comment>Time stamp until when the offering is valid or results are valid</comment>
             </column>
         </property>
