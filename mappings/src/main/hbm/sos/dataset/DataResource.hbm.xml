--- conflicted
+++ resolved
@@ -1,5 +1,6 @@
 <?xml version="1.0" encoding="UTF-8"?>
-<hibernate-mapping package="org.n52.series.db.beans" xmlns="http://www.hibernate.org/xsd/hibernate-mapping"
+<hibernate-mapping package="org.n52.series.db.beans"
+	xmlns="http://www.hibernate.org/xsd/hibernate-mapping"
     xmlns:xsi="http://www.w3.org/2001/XMLSchema-instance"
     xsi:schemaLocation="http://www.hibernate.org/xsd/hibernate-mapping http://www.hibernate.org/xsd/hibernate-mapping/hibernate-mapping-4.0.xsd">
     <class name="DataEntity" table="observation">
@@ -9,24 +10,23 @@
                 <param name="sequence_name">observation_seq</param>
             </generator>
         </id>
-        <discriminator column="value_type" force="true" type="string" not-null="true" />
-        <many-to-one column="fk_dataset_id" name="dataset" class="DatasetEntity" foreign-key="fk_dataset"
-            not-null="true" />
+		<discriminator column="value_type" force="true" type="string" not-null="true"/>
+        <many-to-one column="dataset_id" name="dataset" class="DatasetEntity" foreign-key="dataset_fk" not-null="true"/>
 
         <property name="phenomenonTimeStart" type="timestamp">
-            <column index="idx_sampling_time_start" name="sampling_time_start" length="29" not-null="true">
+            <column index="sampling_time_start_idx" name="sampling_time_start" length="29" not-null="true">
                 <comment>Time stamp when the observation was started or phenomenon was observed</comment>
             </column>
         </property>
 
         <property name="phenomenonTimeEnd" type="timestamp">
-            <column index="idx_sampling_time_end" name="sampling_time_end" length="29" not-null="true">
+            <column index="sampling_time_end_idx" name="sampling_time_end" length="29" not-null="true">
                 <comment>Time stamp when the observation was stopped or phenomenon was observed</comment>
             </column>
         </property>
 
         <property name="resultTime" type="timestamp">
-            <column index="idx_result_time" name="result_time" length="29" not-null="true">
+            <column index="result_time_idx" name="result_time" length="29" not-null="true">
                 <comment>Time stamp when the observation was published or result was published/available</comment>
             </column>
         </property>
@@ -37,8 +37,8 @@
                     unique</comment>
             </column>
         </property>
-        <many-to-one name="codespace" class="CodespaceEntity" foreign-key="fk_data_codespace">
-            <column name="fk_codespace_id">
+        <many-to-one name="codespace" class="CodespaceEntity" foreign-key="data_codespace_fk">
+            <column name="codespace_id">
                 <comment>Relation/foreign key to the codespace table. Contains the gml:identifier codespace. Optional</comment>
             </column>
         </many-to-one>
@@ -49,8 +49,8 @@
             </column>
         </property>
 
-        <many-to-one name="codespaceName" class="CodespaceEntity" foreign-key="fk_data_codespace_name">
-            <column name="fk_codespace_name_id">
+        <many-to-one name="codespaceName" class="CodespaceEntity" foreign-key="data_codespace_name_fk">
+            <column name="codespace_name_id">
                 <comment>The name of the observation, gml:name. Optional</comment>
             </column>
         </many-to-one>
@@ -80,57 +80,56 @@
         </property>
 
         <property name="child" type="numeric_boolean">
-            <column name="is_child" not-null="true" default="0" check="is_child in (1,0)">
+            <column name="is_child" not-null="true" default="0"  check="is_child in (1,0)">
                 <comment>Flag to indicate that this observation is a child observation for complex observation</comment>
             </column>
         </property>
 
         <property name="parent" type="numeric_boolean">
-            <column name="is_parent" not-null="true" default="0" check="is_parent in (1,0)">
+            <column name="is_parent" not-null="true" default="0"  check="is_parent in (1,0)">
                 <comment>Flag to indicate that this observation is a parent observation for complex observation</comment>
             </column>
         </property>
 
         <component class="GeometryEntity" name="geometryEntity">
-            <!-- <property column="lat" name="lat" type="big_decimal" /> <property column="lon" name="lon" type="big_decimal" 
-                /> -->
-            <property column="sampling_geometry" name="geometry" type="jts_geometry" not-null="false" />
+            <!-- <property column="lat" name="lat" type="big_decimal" /> <property column="lon" name="lon" type="big_decimal" /> -->
+            <property column="sampling_geometry" name="geometry" type="jts_geometry" not-null="false"/>
         </component>
 
 
 
         <!-- Or add only to specific subclasses -->
         <set inverse="false" name="parameters" table="observation_parameter" cascade="delete-orphan" fetch="join">
-            <key column="fk_observation_id" not-null="true" foreign-key="fk_observation_parameter" />
-            <many-to-many class="org.n52.series.db.beans.parameter.Parameter" column="fk_parameter_id"
-                foreign-key="fk_parameter_observation" />
+            <key column="observation_id" not-null="true" foreign-key="observation_parameter_fk" />
+            <many-to-many class="org.n52.series.db.beans.parameter.Parameter" column="parameter_id"
+                foreign-key="parameter_observation_fk" />
         </set>
 
         <set name="relatedObservations" table="related_observations" fetch="join" access="field" cascade="all">
-            <key foreign-key="fk_related_observation">
-                <column name="fk_observation_id" not-null="true" index="idx_related_observation" />
+            <key foreign-key="related_observation_fk">
+                <column name="observation_id" not-null="true" index="related_observation_idx" />
             </key>
             <one-to-many class="RelatedDataEntity" />
         </set>
 
         <property name="valueIdentifier" type="string">
-            <column name="value_domain">
-                <comment>SweText observation identifier</comment>
-            </column>
-        </property>
-        <property name="valueName" type="string">
-            <column name="value_name">
-                <comment>SweText observation name</comment>
-            </column>
-        </property>
-        <property name="valueDescription" type="string">
-            <column name="value_description">
-                <comment>SweText observation description</comment>
-            </column>
-        </property>
+               <column name="value_domain">
+                   <comment>SweText observation identifier</comment>
+               </column>
+          </property>
+          <property name="valueName" type="string">
+              <column name="value_name">
+                  <comment>SweText observation name</comment>
+              </column>
+          </property>
+          <property name="valueDescription" type="string">
+              <column name="value_description">
+                  <comment>SweText observation description</comment>
+              </column>
+          </property>
 
         <subclass extends="DataEntity" name="QuantityDataEntity" discriminator-value="quantity">
-            <property column="value_quantity" name="value" type="big_decimal" precision="29" />
+            <property column="value_quantity" name="value" type="big_decimal" precision="29"/>
         </subclass>
 
         <subclass extends="DataEntity" name="TextDataEntity" discriminator-value="text">
@@ -142,133 +141,128 @@
         </subclass>
 
         <subclass name="BooleanDataEntity" extends="DataEntity" discriminator-value="boolean">
-            <property column="value_boolean" name="value" type="numeric_boolean" />
+        	<property column="value_boolean" name="value" type="numeric_boolean" />
         </subclass>
 
         <subclass name="CategoryDataEntity" extends="DataEntity" discriminator-value="category">
-            <property column="value_category" name="value" type="string" />
+        	<property column="value_category" name="value" type="string" />
         </subclass>
 
         <subclass name="GeometryDataEntity" extends="DataEntity" discriminator-value="geometry">
-<<<<<<< HEAD
-            <component class="GeometryEntity" name="geometryEntity">
-                <!-- <property column="value_lat" name="lat" type="big_decimal" /> <property column="value_lon" name="lon" 
-                    type="big_decimal" /> -->
-=======
         	<component class="GeometryEntity" name="geometryEntity">
                 <!--
                 <property column="value_lat" name="lat" type="big_decimal" />
                 <property column="value_lon" name="lon" type="big_decimal" />
                 -->
->>>>>>> ccf31193
                 <property column="value_geometry" name="geometry" type="jts_geometry" />
             </component>
         </subclass>
 
         <subclass name="BlobDataEntity" extends="DataEntity" discriminator-value="blob">
-            <join table="value_blob">
-                <key foreign-key="fk_blob_value">
-                    <column name="fk_observation_id">
-                        <comment>Foreign Key (FK) to the related observation from the observation table. Contains
+			<join table="value_blob">
+	            <key foreign-key="blob_value_fk">
+	                <column name="observation_id">
+	                    <comment>Foreign Key (FK) to the related observation from the observation table. Contains
 	                        "observation".id</comment>
+	                </column>
+	            </key>
+	           <property name="value"
+                       type="blob">
+                 <column name="value">
+                     <comment>Blob observation value</comment>
+                 </column>
+				</property>
+            </join>
+        </subclass>
+
+        <subclass name="SweDataArrayDataEntity" extends="DataEntity" discriminator-value="swedataarray">
+        	<set name="value" table="composite_observation" inverse="false" sort="natural" cascade="delete-orphan">
+                <comment>Relation table for complex parent/child observations</comment>
+                <key foreign-key="composite_observation_fk">
+                    <column name="observation_id" not-null="true">
+                        <comment>Foreign Key (FK) to the related parent complex observation. Contains "observation".data</comment>
                     </column>
                 </key>
-                <property name="value" type="blob">
-                    <column name="value">
-                        <comment>Blob observation value</comment>
-                    </column>
-                </property>
-            </join>
-        </subclass>
-
-        <subclass name="DataArrayDataEntity" extends="DataEntity" discriminator-value="dataarray">
-            <set name="value" table="composite_observation" inverse="false" sort="natural" cascade="delete-orphan">
-                <comment>Relation table for complex parent/child observations</comment>
-                <key foreign-key="fk_composite_observation">
-                    <column name="fk_observation_id" not-null="true">
-                        <comment>Foreign Key (FK) to the related parent complex observation. Contains "observation".data</comment>
-                    </column>
-                </key>
-                <many-to-many class="DataEntity" foreign-key="composite_observation_child">
-                    <column name="fk_child_observation_id" not-null="true">
+                <many-to-many class="DataEntity" foreign-key="composite_observation_child_fk">
+                    <column name="child_observation_id" not-null="true">
                         <comment>Foreign Key (FK) to the related child complex observation. Contains "observation".data</comment>
                     </column>
                 </many-to-many>
             </set>
-            <join table="value_data_array">
-                <key foreign-key="fk_data_array_value">
-                    <column name="fk_observation_id">
-                        <comment>Foreign Key (FK) to the related observation from the observation table. Contains
+            <join table="value_swe_data_array">
+	            <key foreign-key="swe_data_array_value_fk">
+	                <column name="observation_id">
+	                    <comment>Foreign Key (FK) to the related observation from the observation table. Contains
 	                        "observation".id</comment>
+	                </column>
+	            </key>
+	           <property name="structure" type="text">
+		            <column name="structure" not-null="true">
+		                <comment>The data array structure as XML string</comment>
+		            </column>
+		        </property>
+
+		        <property name="encoding" type="text">
+		            <column name="encoding" not-null="true">
+		                <comment>The data array encoding as XML string</comment>
+		            </column>
+		        </property>
+            </join>
+        </subclass>
+
+        <subclass name="ComplexDataEntity" extends="DataEntity" discriminator-value="complex">
+        	<set name="value" table="composite_observation" inverse="false" sort="natural" cascade="delete-orphan">
+                <comment>Relation table for complex parent/child observations</comment>
+                <key foreign-key="composite_observation_fk">
+                    <column name="observation_id" not-null="true">
+                        <comment>Foreign Key (FK) to the related parent complex observation. Contains "observation".data</comment>
                     </column>
                 </key>
-                <property name="structure" type="text">
-                    <column name="structure" not-null="true">
-                        <comment>The data array structure as XML string</comment>
-                    </column>
-                </property>
-
-                <property name="encoding" type="text">
-                    <column name="encoding" not-null="true">
-                        <comment>The data array encoding as XML string</comment>
-                    </column>
-                </property>
-            </join>
-        </subclass>
-
-        <subclass name="ComplexDataEntity" extends="DataEntity" discriminator-value="complex">
-            <set name="value" table="composite_observation" inverse="false" sort="natural" cascade="delete-orphan">
-                <comment>Relation table for complex parent/child observations</comment>
-                <key foreign-key="fk_composite_observation">
-                    <column name="fk_observation_id" not-null="true">
-                        <comment>Foreign Key (FK) to the related parent complex observation. Contains "observation".data</comment>
-                    </column>
-                </key>
-                <many-to-many class="DataEntity" foreign-key="fk_composite_observation_child">
-                    <column name="fk_child_observation_id" not-null="true">
+                <many-to-many class="DataEntity" foreign-key="composite_observation_child_fk">
+                    <column name="child_observation_id" not-null="true">
                         <comment>Foreign Key (FK) to the related child complex observation. Contains "observation".data</comment>
                     </column>
                 </many-to-many>
             </set>
         </subclass>
         <subclass name="ProfileDataEntity" extends="DataEntity" discriminator-value="profile">
-            <set name="value" table="composite_observation" inverse="false" sort="natural" cascade="delete-orphan">
-                <comment>Relation table for complex parent/child observations</comment>
-                <key foreign-key="fk_composite_observation">
-                    <column name="fk_observation_id" not-null="true">
-                        <comment>Foreign Key (FK) to the related parent complex observation.
-                        Contains "observation".data</comment>
-                    </column>
-                </key>
-                <many-to-many class="DataEntity" foreign-key="fk_composite_observation_child">
-                    <column name="fk_child_observation_id" not-null="true">
-                        <comment>Foreign Key (FK) to the related child complex observation.
-                        Contains "observation".data</comment>
-                    </column>
-                </many-to-many>
-            </set>
-            <join table="value_profile">
-                <key foreign-key="fk_profile_value">
-                    <column name="fk_observation_id">
-                        <comment>Foreign Key (FK) to the related observation from the observation table. Contains
+        	<set name="value" table="composite_observation" inverse="false" sort="natural" cascade="delete-orphan">
+				<comment>Relation table for complex parent/child observations</comment>
+				<key foreign-key="composite_observation_fk">
+					<column name="observation_id" not-null="true">
+						<comment>Foreign Key (FK) to the related parent complex observation.
+							Contains "observation".data</comment>
+					</column>
+				</key>
+				<many-to-many class="DataEntity" foreign-key="composite_observation_child_fk">
+					<column name="child_observation_id" not-null="true">
+						<comment>Foreign Key (FK) to the related child complex observation.
+							Contains "observation".data</comment>
+					</column>
+				</many-to-many>
+			</set>
+        	<join table="value_profile">
+	            <key foreign-key="profile_value_fk">
+	                <column name="observation_id">
+	                    <comment>Foreign Key (FK) to the related observation from the observation table. Contains
 	                        "observation".id</comment>
-                    </column>
-                </key>
-                <property name="fromLevel" type="big_decimal">
-                    <column name="from_level" not-null="false">
-                        <comment>Value of fromLevel</comment>
-                    </column>
-                </property>
-                <property name="toLevel" type="big_decimal">
-                    <column name="to_level" not-null="false">
-                        <comment>Value of toLevel</comment>
-                    </column>
-                </property>
-                <many-to-one name="levelUnit" class="UnitEntity" fetch="select" lazy="no-proxy" foreign-key="fk_profile_unit">
-                    <column name="fk_level_unit_id" not-null="false">
-                        <comment>Foreign Key (FK) to the related unit of measure. Contains "unit".unitid. Optional</comment>
-                    </column>
-                </many-to-one>
+	                </column>
+	            </key>
+	            <property name="fromLevel" type="big_decimal">
+	                <column name="from_level" not-null="false">
+	                    <comment>Value of fromLevel</comment>
+	                </column>
+	            </property>
+	            <property name="toLevel" type="big_decimal">
+	                <column name="to_level" not-null="false">
+	                    <comment>Value of toLevel</comment>
+	                </column>
+	            </property>
+	            <many-to-one name="levelUnit" class="UnitEntity" fetch="select" lazy="no-proxy" foreign-key="profile_unit_fk">
+	                <column name="level_unit_id" not-null="false">
+	                    <comment>Foreign Key (FK) to the related unit of measure. Contains "unit".unitid. Optional</comment>
+	                </column>
+	            </many-to-one>
             </join>
         </subclass>
 
