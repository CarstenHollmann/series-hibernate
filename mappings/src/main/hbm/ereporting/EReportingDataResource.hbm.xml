--- conflicted
+++ resolved
@@ -14,29 +14,6 @@
         <many-to-one column="fk_dataset_id" name="dataset" class="EReportingDatasetEntity" foreign-key="fk_dataset" not-null="true" unique-key="un_data_identity"/>
 
         <property name="samplingTimeStart" type="timestamp" unique-key="un_data_identity">
-<<<<<<< HEAD
-            <column index="sampling_time_start_idx" name="sampling_time_start" length="29" not-null="true">
-                <comment>Time stamp when the observation was started or phenomenon was observed</comment>
-            </column>
-        </property>
-
-        <property name="samplingTimeEnd" type="timestamp" unique-key="un_data_identity">
-            <column index="sampling_time_end_idx" name="sampling_time_end" length="29" not-null="true">
-                <comment>Time stamp when the observation was stopped or phenomenon was observed</comment>
-            </column>
-        </property>
-
-        <property name="resultTime" type="timestamp" unique-key="un_data_identity">
-            <column index="result_time_idx" name="result_time" length="29" not-null="true">
-                <comment>Time stamp when the observation was published or result was published/available</comment>
-            </column>
-        </property>
-
-        <property name="identifier" type="string" unique-key="un_data_identifier">
-            <column name="identifier">
-                <comment>The identifier of the observation, gml:identifier. Used as parameter for queries. Optional but unique</comment>
-            </column>
-=======
             <column index="idx_sampling_time_start" name="sampling_time_start" length="29" not-null="true"/>
         </property>
 
@@ -50,7 +27,6 @@
 
         <property name="identifier" type="string" unique-key="un_data_identifier">
             <column name="identifier"/>
->>>>>>> 59ffedc7
         </property>
         <many-to-one name="identifierCodespace" class="org.n52.series.db.beans.CodespaceEntity" foreign-key="fk_data_identifier_codespace">
             <column name="fk_identifier_codespace_id"/>
@@ -107,32 +83,6 @@
         </set>
 
         <property name="valueIdentifier" type="string">
-<<<<<<< HEAD
-               <column name="value_identifier">
-                   <comment>SWE observation identifier, e.g. SweText</comment>
-               </column>
-          </property>
-          <property name="valueName" type="string">
-              <column name="value_name">
-                  <comment>SWE observation name, e.g. SweText</comment>
-              </column>
-          </property>
-          <property name="valueDescription" type="string">
-              <column name="value_description">
-                  <comment>SWE observation description, e.g. SweText</comment>
-              </column>
-          </property>
-
-          <property name="verticalFrom" type="big_decimal" unique-key="un_data_identity" precision="20" scale="10">
-              <column name="vertical_from" not-null="true" default="-99999.00"  precision="20" scale="10">
-                  <comment>Value of height/depth from</comment>
-              </column>
-          </property>
-          <property name="verticalTo" type="big_decimal" unique-key="un_data_identity" precision="20" scale="10">
-              <column name="vertical_to" not-null="true" default="-99999.00"  precision="20" scale="10">
-                  <comment>Value of height/depth to</comment>
-              </column>
-=======
                <column name="value_identifier"/>
           </property>
           <property name="valueName" type="string">
@@ -142,12 +92,11 @@
               <column name="value_description"/>
           </property>
 
-          <property name="verticalFrom" type="big_decimal" unique-key="un_data_identity" precision="29">
-              <column name="vertical_from" not-null="true" default="-99999.00"/>
+          <property name="verticalFrom" type="big_decimal" unique-key="un_data_identity" precision="20" scale="10">
+              <column name="vertical_from" not-null="true" default="-99999.00"  precision="20" scale="10"/>
           </property>
-          <property name="verticalTo" type="big_decimal" unique-key="un_data_identity" precision="29">
-              <column name="vertical_to" not-null="true" default="-99999.00"/>
->>>>>>> 59ffedc7
+          <property name="verticalTo" type="big_decimal" unique-key="un_data_identity" precision="20" scale="10">
+              <column name="vertical_to" not-null="true" default="-99999.00"  precision="20" scale="10"/>
           </property>
 
     	<property name="validation" type="int">
