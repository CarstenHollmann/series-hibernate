<?xml version="1.0" encoding="UTF-8"?>
<hibernate-mapping package="org.n52.series.db.beans.ereporting"
    xmlns="http://www.hibernate.org/xsd/hibernate-mapping"
    xmlns:xsi="http://www.w3.org/2001/XMLSchema-instance"
    xsi:schemaLocation="http://www.hibernate.org/xsd/hibernate-mapping http://www.hibernate.org/xsd/hibernate-mapping/hibernate-mapping-4.0.xsd">
    <class name="EReportingDatasetEntity" table="dataset" check="value_type in ('quantity', 'count', 'text', 'category', 'boolean', 'quantity-profile', 'text-profile', 'category-profile', 'complex', 'dataarray', 'geometry', 'blob', 'referenced', 'not_initialized')">
        <id name="id" type="long">
            <column name="dataset_id"/>
            <generator class="native">
                <param name="sequence_name">dataset_seq</param>
            </generator>
        </id>
        <discriminator column="value_type" force="true" type="string" not-null="true"/>

        <many-to-one class="org.n52.series.db.beans.ProcedureEntity" column="fk_procedure_id" name="procedure" not-null="true" unique-key="un_dataset_identity"
           foreign-key="fk_dataset_procedure" />
        <many-to-one class="org.n52.series.db.beans.PhenomenonEntity" column="fk_phenomenon_id" name="phenomenon" not-null="true" unique-key="un_dataset_identity"
           foreign-key="fk_dataset_phenomenon" />
        <many-to-one class="org.n52.series.db.beans.OfferingEntity" column="fk_offering_id" name="offering" not-null="true" unique-key="un_dataset_identity"
           foreign-key="fk_dataset_offering" />
        <many-to-one class="org.n52.series.db.beans.CategoryEntity" column="fk_category_id" name="category" not-null="false" unique-key="un_dataset_identity"
            foreign-key="fk_dataset_category" />
        <many-to-one class="org.n52.series.db.beans.FeatureEntity" column="fk_feature_id" name="feature" not-null="false" unique-key="un_dataset_identity"
            foreign-key="fk_dataset_feature" />
        <many-to-one class="org.n52.series.db.beans.PlatformEntity" column="fk_procedure_id" name="platform" insert="false" update="false" unique-key="un_dataset_identity" />
        <many-to-one class="EReportingSamplingPointEntity" column="fk_sampling_point_id" name="samplingPoint" not-null="false" unique-key="un_dataset_identity"
            foreign-key="fk_dataset_sampling_point" />

<<<<<<< HEAD
        <property column="first_time" name="firstValueAt" type="timestamp" precision="20" scale="10" />
        <property column="last_time" name="lastValueAt" type="timestamp" precision="20" scale="10" />

=======
        <many-to-one name="observationType" class="org.n52.series.db.beans.FormatEntity" not-null="false" foreign-key="fk_dataset_observation_type">
            <column name="fk_format_id" />
        </many-to-one>

        <property column="value_type" insert="false" name="valueType" type="string" update="false" />

        <property column="first_time" name="firstValueAt" type="timestamp" />
        <property column="last_time" name="lastValueAt" type="timestamp" />

>>>>>>> 724d2781
        <property column="first_value" name="firstQuantityValue" type="big_decimal" precision="20" scale="10" />
        <property column="last_value" name="lastQuantityValue" type="big_decimal" precision="20" scale="10" />

        <property name="deleted" type="org.n52.hibernate.type.SmallBooleanType">
            <column name="is_deleted" not-null="true" default="0" check="is_deleted in (1,0)"/>
        </property>

        <property name="disabled" type="org.n52.hibernate.type.SmallBooleanType">
            <column name="is_disabled" not-null="true" default="0" check="is_disabled in (1,0)"/>
        </property>

        <property name="published" type="org.n52.hibernate.type.SmallBooleanType">
            <column name="is_published" not-null="true" default="1" check="is_published in (1,0)"/>
        </property>

        <property name="hidden" type="org.n52.hibernate.type.SmallBooleanType">
            <column name="is_hidden" not-null="true" default="0" check="is_hidden in (1,0)">
            </column>
        </property>

        <property name="identifier" type="string" index="idx_dataset_identifier">
            <column name="identifier" not-null="false" unique-key="un_dataset_identifier"/>
        </property>

        <many-to-one name="identifierCodespace" class="org.n52.series.db.beans.CodespaceEntity" foreign-key="fk_dataset_codespace">
            <column name="fk_identifier_codespace_id"/>
        </many-to-one>

        <property name="name" type="string">
            <column name="name"/>
        </property>

        <many-to-one name="nameCodespace" class="org.n52.series.db.beans.CodespaceEntity" foreign-key="fk_dataset_name_codespace">
            <column name="fk_name_codespace_id"/>
        </many-to-one>

        <property name="description" type="string">
            <column name="description"/>
        </property>

        <set inverse="false" name="parameters" table="dataset_parameter" cascade="delete-orphan">
            <key column="fk_dataset_id" not-null="true" foreign-key="fk_dataset_parameter" />
            <many-to-many class="org.n52.series.db.beans.parameter.Parameter" column="fk_parameter_id"
                foreign-key="fk_parameter_dataset" />
        </set>

<<<<<<< HEAD
		<subclass name="EReportingNotInitializedDatasetEntity" discriminator-value="not_initialized">
        	<property name="unit" column="fk_unit_id" type="long" lazy="true" />
            <many-to-one class="EReportingDataEntity" column="fk_first_observation_id" name="firstObservation" fetch="select" foreign-key="fk_dataset_first_obs"/>
            <many-to-one class="EReportingDataEntity" column="fk_last_observation_id" name="lastObservation" fetch="select" foreign-key="fk_dataset_last_obs"/>
		</subclass>
=======
        <subclass name="EReportingNotInitializedDatasetEntity" discriminator-value="not_initialized">
            <property name="unitId" column="fk_unit_id" type="long" lazy="true" />
            <property name="firstObservationId" column="fk_first_observation_id" type="long" lazy="true" />
            <property name="lastObservationId" column="fk_last_observation_id" type="long" lazy="true" />
        </subclass>
>>>>>>> 724d2781
        <subclass discriminator-value="quantity" name="EReportingQuantityDatasetEntity">
            <property name="numberOfDecimals" column="decimals" type="int" />
            <many-to-one class="org.n52.series.db.beans.UnitEntity" column="fk_unit_id" name="unit" foreign-key="fk_dataset_unit" />
            <many-to-one class="EReportingQuantityDataEntity" column="fk_first_observation_id" name="firstObservation" fetch="select" foreign-key="fk_dataset_first_obs"/>
            <many-to-one class="EReportingQuantityDataEntity" column="fk_last_observation_id" name="lastObservation" fetch="select" foreign-key="fk_dataset_last_obs"/>
            <list name="referenceValues" table="dataset_reference" inverse="false">
                <key column="fk_dataset_id_from" not-null="true" foreign-key="fk_dataset_reference_from"/>
                <list-index column="sort_order" />
                <many-to-many class="EReportingDatasetEntity" column="fk_dataset_id_to" foreign-key="fk_dataset_reference_to"/>
            </list>
        </subclass>
    </class>
</hibernate-mapping><|MERGE_RESOLUTION|>--- conflicted
+++ resolved
@@ -26,11 +26,6 @@
         <many-to-one class="EReportingSamplingPointEntity" column="fk_sampling_point_id" name="samplingPoint" not-null="false" unique-key="un_dataset_identity"
             foreign-key="fk_dataset_sampling_point" />
 
-<<<<<<< HEAD
-        <property column="first_time" name="firstValueAt" type="timestamp" precision="20" scale="10" />
-        <property column="last_time" name="lastValueAt" type="timestamp" precision="20" scale="10" />
-
-=======
         <many-to-one name="observationType" class="org.n52.series.db.beans.FormatEntity" not-null="false" foreign-key="fk_dataset_observation_type">
             <column name="fk_format_id" />
         </many-to-one>
@@ -40,7 +35,6 @@
         <property column="first_time" name="firstValueAt" type="timestamp" />
         <property column="last_time" name="lastValueAt" type="timestamp" />
 
->>>>>>> 724d2781
         <property column="first_value" name="firstQuantityValue" type="big_decimal" precision="20" scale="10" />
         <property column="last_value" name="lastQuantityValue" type="big_decimal" precision="20" scale="10" />
 
@@ -87,19 +81,11 @@
                 foreign-key="fk_parameter_dataset" />
         </set>
 
-<<<<<<< HEAD
 		<subclass name="EReportingNotInitializedDatasetEntity" discriminator-value="not_initialized">
         	<property name="unit" column="fk_unit_id" type="long" lazy="true" />
             <many-to-one class="EReportingDataEntity" column="fk_first_observation_id" name="firstObservation" fetch="select" foreign-key="fk_dataset_first_obs"/>
             <many-to-one class="EReportingDataEntity" column="fk_last_observation_id" name="lastObservation" fetch="select" foreign-key="fk_dataset_last_obs"/>
 		</subclass>
-=======
-        <subclass name="EReportingNotInitializedDatasetEntity" discriminator-value="not_initialized">
-            <property name="unitId" column="fk_unit_id" type="long" lazy="true" />
-            <property name="firstObservationId" column="fk_first_observation_id" type="long" lazy="true" />
-            <property name="lastObservationId" column="fk_last_observation_id" type="long" lazy="true" />
-        </subclass>
->>>>>>> 724d2781
         <subclass discriminator-value="quantity" name="EReportingQuantityDatasetEntity">
             <property name="numberOfDecimals" column="decimals" type="int" />
             <many-to-one class="org.n52.series.db.beans.UnitEntity" column="fk_unit_id" name="unit" foreign-key="fk_dataset_unit" />
