--- conflicted
+++ resolved
@@ -14,15 +14,9 @@
             </generator>
         </id>
 
-<<<<<<< HEAD
         <discriminator type="string">
             <column name="discriminator" not-null="false" >
-                <comment>Indicator used by Hibernate to map value specific entities.</comment>
-=======
-        <discriminator type="string" not-null="false">
-            <column name="discriminator" not-null="false">
                 <comment>Indicator used by Hibernate to map value specific entities (e.g. of a WaterML 2.0 MonitoringPoint) which are stored in separate tables.</comment>
->>>>>>> bdd8aa29
             </column>
         </discriminator>
 
