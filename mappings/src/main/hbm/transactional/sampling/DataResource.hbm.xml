<?xml version="1.0" encoding="UTF-8"?>
<hibernate-mapping package="org.n52.series.db.beans"
    xmlns="http://www.hibernate.org/xsd/hibernate-mapping" xmlns:xsi="http://www.w3.org/2001/XMLSchema-instance"
    xsi:schemaLocation="http://www.hibernate.org/xsd/hibernate-mapping http://www.hibernate.org/xsd/hibernate-mapping/hibernate-mapping-4.0.xsd">
<<<<<<< HEAD
    <class name="DataEntity" table="observation"
        check="value_type in ('quantity', 'count', 'text', 'category', 'boolean', 'profile', 'complex', 'dataarray', 'geometry', 'blob', 'referenced')">
        <comment>Storage of the data/observation values.</comment>
=======
    <class name="DataEntity" table="observation" check="value_type in ('quantity', 'count', 'text', 'category', 'bool', 'profile', 'complex', 'dataarray', 'geometry', 'blob', 'reference')">
        <comment>Storage of the observation values with the timestamp and additional metadata. The metadata are height/depth values for profile observation and sampling geometries for trajectory observations. In each observation entry only one value_... column should be filled with a value!</comment>
>>>>>>> bdd8aa29
        <id name="id" type="long">
            <column name="observation_id">
                <comment>PK column of the table</comment>
            </column>
            <generator class="native">
                <param name="sequence_name">observation_seq</param>
            </generator>
        </id>
        <discriminator force="true" type="string" not-null="true">
            <column name="value_type">
                <comment>Indicator used by Hibernate to map value specific entities. Valid values are quantity (scalar values in value_quantity), count (integer values in value_count), text (textual values in value_text), category (categorical values in value_category), bool (boolean values in value_boolean), reference (references in value_reference, e.g. link to a source, photo, video)</comment>
            </column>
        </discriminator>

        <many-to-one name="dataset" class="DatasetEntity" foreign-key="fk_dataset" unique-key="un_observation_identity">
            <column name="fk_dataset_id" not-null="true">
                <comment>Reference to the dataset to which this observation belongs.</comment>
            </column>
        </many-to-one>

        <property name="samplingTimeStart" type="timestamp" unique-key="un_observation_identity">
            <column index="idx_sampling_time_start" name="sampling_time_start" length="29" not-null="true">
                <comment>The timestamp when the observation period has started or the observation took place. In the the latter, sampling_time_start and sampling_time_end are equal.</comment>
            </column>
        </property>

        <property name="samplingTimeEnd" type="timestamp" unique-key="un_observation_identity">
            <column index="idx_sampling_time_end" name="sampling_time_end" length="29" not-null="true">
                <comment>The timestamp when the measurement period has finished or the observation took place. In the the latter, sampling_time_start and sampling_time_end are equal.</comment>
            </column>
        </property>

        <property name="resultTime" type="timestamp" unique-key="un_observation_identity">
            <column index="idx_result_time" name="result_time" length="29" not-null="true">
                <comment>The timestamp when the observation was published. Might be identical with sampling_time_start and sampling_time_end.</comment>
            </column>
        </property>

        <property name="identifier" type="string" unique-key="un_observation_identifier">
            <column name="identifier">
                <comment>Unique identifier of the observation which can be for used filtering, e.g. GetObservationById in the SOS. Should be a URI, UUID. E.g. http://www.example.org/123, 123-321</comment>
            </column>
        </property>
        <many-to-one name="identifierCodespace" class="CodespaceEntity" foreign-key="fk_data_identifier_codespace">
            <column name="fk_identifier_codespace_id">
                <comment>The codespace of the data/observation identifier, reference to the codespace table. Can be null.</comment>
            </column>
        </many-to-one>

        <property name="name" type="string">
            <column name="name">
                <comment>The human readable name of the observation.</comment>
            </column>
        </property>

        <many-to-one name="nameCodespace" class="CodespaceEntity" foreign-key="fk_data_name_codespace">
            <column name="fk_name_codespace_id">
                <comment>The codespace of the data/observation name, reference to the codespace table. Can be null.</comment>
            </column>
        </many-to-one>
        <property name="description" type="string">
            <column name="description">
                <comment>A short description of the observation</comment>
            </column>
        </property>

        <property name="deleted" type="org.n52.hibernate.type.SmallBooleanType">
            <column name="is_deleted" not-null="true" default="0" check="is_deleted in (1,0)">
                <comment>Flag that indicates if this observation is deleted</comment>
            </column>
        </property>

        <property name="validTimeStart" type="timestamp">
            <column name="valid_time_start" length="29" not-null="false" default="NULL">
                <comment>The timestamp from when the obervation is valid, e.g. forcaste observations</comment>
            </column>
        </property>

        <property name="validTimeEnd" type="timestamp">
            <column name="valid_time_end" length="29" not-null="false" default="NULL">
                <comment>The timestamp until when the obervation is valid, e.g. forcaste observations</comment>
            </column>
        </property>

        <component class="GeometryEntity" name="geometryEntity">
            <!--
                <property column="lat" name="lat" type="big_decimal" precision="20" scale="10" />
                <property column="lon" name="lon" type="big_decimal" precision="20" scale="10" />
            -->
            <property name="geometry" type="jts_geometry" not-null="false">
                <column name="sampling_geometry">
                    <comment>The geometry that represents the location where the observation was observed, e.g. mobile observations (trajectories) where this geometry is different from the feature geometry.</comment>
                </column>
            </property>
        </component>

        <!-- Or add only to specific subclasses -->
        <set inverse="true" name="parameters" table="observation_parameter" cascade="all" fetch="join">
            <comment>Storage of relations between data/observation and related parameter</comment>
            <key not-null="true" foreign-key="fk_observation_parameter">
                <column name="fk_observation_id">
                    <comment>The reference to the data/observation in the observation table</comment>
                </column>
            </key>
            <many-to-many class="org.n52.series.db.beans.parameter.ParameterEntity" foreign-key="fk_parameter_observation">
                <column name="fk_parameter_id">
                    <comment>The reference to the parameter in the data/observation parameter</comment>
                </column>
            </many-to-many>
        </set>

        <!-- Comments are defined in the RelatedDataResource.hbm.xml -->
        <set name="relatedObservations" table="related_observations" fetch="join" access="field" cascade="all">
            <key foreign-key="fk_related_observation">
                <column name="fk_observation_id" not-null="true" index="idx_related_observation" />
            </key>
            <one-to-many class="RelatedDataEntity" />
        </set>

        <property name="valueIdentifier" type="string">
            <column name="value_identifier">
                <comment>Identifier of the value. E.g. used in OGC SWE encoded values like SweText</comment>
            </column>
        </property>
        <property name="valueName" type="string">
            <column name="value_name">
                <comment>Identifier of the name. E.g. used in OGC SWE encoded values like SweText</comment>
            </column>
        </property>
        <property name="valueDescription" type="string">
            <column name="value_description">
                <comment>Identifier of the description. E.g. used in OGC SWE encoded values like SweText</comment>
            </column>
        </property>

        <property name="verticalFrom" type="big_decimal" unique-key="un_observation_identity" precision="20" scale="10">
            <column name="vertical_from" not-null="true" default="-99999.00" precision="20" scale="10">
                <comment>The start level of a vertical observation, required for profile observations</comment>
            </column>
        </property>
        <property name="verticalTo" type="big_decimal" unique-key="un_observation_identity" precision="20" scale="10">
            <column name="vertical_to" not-null="true" default="-99999.00" precision="20" scale="10">
                <comment>The end level or the level of a vertical observation, required for profile observations</comment>
            </column>
        </property>

        <property name="parent" type="long" insert="false" update="false">
            <column name="fk_parent_observation_id" not-null="false">
                <comment>Reference to the parent observation in the case of complex observations like profiles, complex or swedataarray observations.</comment>
            </column>
        </property>

        <component name="samplingProfile" class="org.n52.series.db.beans.sampling.SamplingProfileDataEntity">
            <many-to-one name="sampling" class="org.n52.series.db.beans.sampling.SamplingEntity" foreign-key="fk_sampling">
                <column name="fk_sampling_id" not-null="false">
                    <comment>The id of the sampling this observation belongs to.</comment>
                </column>
            </many-to-one>

            <component class="org.n52.series.db.beans.sampling.DetectionLimitEntity" name="detectionLimit">
                <property name="flag" type="java.lang.Short">
                    <column name="detection_limit_flag" not-null="false" check="detection_limit_flag in (null, -1, 1)">
                        <comment>Flag that indicates if measured value lower/higher of the detection limit.</comment>
                    </column>
                </property>
                <property name="detectionLimit" type="big_decimal" precision="20" scale="10">
                    <column name="detection_limit" not-null="false" precision="20" scale="10">
                        <comment>The detection limit</comment>
                    </column>
                </property>
            </component>
        </component>

        <set name="translations" table="observation_i18n" inverse="true" fetch="select">
            <key column="fk_observation_id" not-null="true" foreign-key="fk_observation_i18n"/>
            <one-to-many class="org.n52.series.db.beans.i18n.I18nDataEntity" />
        </set>

        <subclass extends="DataEntity" name="QuantityDataEntity" discriminator-value="quantity">
            <property name="value" type="big_decimal" precision="20" scale="10">
                <column name="value_quantity" precision="20" scale="10">
                    <comment>The quantity value of an observation (Measurement)</comment>
                </column>
            </property>
        </subclass>

        <subclass extends="DataEntity" name="TextDataEntity" discriminator-value="text">
            <property name="value" type="string">
                <column name="value_text">
                    <comment>The textual value of an observation (TextObservation))</comment>
                </column>
            </property>
        </subclass>

        <subclass extends="DataEntity" name="ReferencedDataEntity" discriminator-value="reference">
            <property name="value" type="string">
                <column name="value_reference">
                    <comment>The reference value (URI) of an observation (ReferenceObservation)</comment>
                </column>
            </property>
        </subclass>

        <subclass extends="DataEntity" name="CountDataEntity" discriminator-value="count">
            <property name="value" type="integer">
                <column name="value_count">
                    <comment>The count/integer value of an observation (CountObservation)</comment>
                </column>
            </property>
        </subclass>

        <subclass name="BooleanDataEntity" extends="DataEntity" discriminator-value="bool">
            <property name="value" type="org.n52.hibernate.type.SmallBooleanType">
                <column name="value_boolean">
                    <comment>The boolean value of an observation (Boolean/TruthObservation)</comment>
                </column>
            </property>
        </subclass>

        <subclass name="CategoryDataEntity" extends="DataEntity" discriminator-value="category">
            <property name="value" type="string">
                <column name="value_category">
                    <comment>The categorical value of an observation (CategoryObervation)</comment>
                </column>
            </property>
        </subclass>

        <subclass name="GeometryDataEntity" extends="DataEntity" discriminator-value="geometry">
            <component class="GeometryEntity" name="geometryEntity">
                <!--
                    <property column="value_lat" name="lat" type="big_decimal" precision="20" scale="10" />
                    <property column="value_lon" name="lon" type="big_decimal" precision="20" scale="10" />
                -->
                <property name="geometry" type="geolatte_geometry">
                <column name="value_geometry">
                    <comment>The geometry value of an observation (GeometryObservation)</comment>
                </column>
            </property>
            </component>
        </subclass>

        <subclass name="BlobDataEntity" extends="DataEntity" discriminator-value="blob">
            <join table="value_blob">
                <comment>Storage of the blog observation value. Separate table because the size of a blob value can be huge.</comment>
                <key foreign-key="fk_blob_value">
                    <column name="fk_observation_id">
                        <comment>Reference to the data/observation in the observation table</comment>
                    </column>
                </key>
               <property name="value"
                       type="blob">
                 <column name="value">
                     <comment>The blob value of an observation</comment>
                 </column>
                </property>
            </join>
        </subclass>

        <subclass name="DataArrayDataEntity" extends="DataEntity" discriminator-value="dataarray">
            <set name="value" table="observation" inverse="true">
                <key foreign-key="fk_parent_observation">
                     <column name="fk_parent_observation_id" not-null="false">
                        <comment>Reference to the parent data/observation</comment>
                    </column>
                </key>
                <one-to-many class="DataEntity" />
            </set>
            <join table="value_data_array">
                <comment>Storage of the data array observation value.</comment>
                <key foreign-key="fk_data_array_value">
                    <column name="fk_observation_id">
                        <comment>Reference to the data/observation</comment>
                    </column>
                </key>
               <property name="structure" type="text">
                    <column name="structure" not-null="true">
                        <comment>The structure of the data array</comment>
                    </column>
                </property>

                <property name="encoding" type="text">
                    <column name="encoding" not-null="true">
                        <comment>The encoding of the data array values</comment>
                    </column>
                </property>
            </join>
        </subclass>

        <subclass name="ComplexDataEntity" extends="DataEntity" discriminator-value="complex">
            <!-- See above comments for DataArrayDataEntity -->
            <set name="value" table="observation" inverse="true">
                <key column="fk_parent_observation_id" not-null="false" foreign-key="fk_parent_observation"/>
                <one-to-many class="DataEntity" />
            </set>
        </subclass>

        <subclass name="ProfileDataEntity" extends="DataEntity" discriminator-value="profile">
            <set name="value" table="observation" inverse="true">
                <key column="fk_parent_observation_id" not-null="false" foreign-key="fk_parent_observation"/>
                <one-to-many class="DataEntity" />
            </set>
            <many-to-one class="VerticalMetadataEntity" name="verticalMetadata" foreign-key="fk_value_profile">
                <column name="fk_value_profile_id" not-null="false">
                    <comment>Reference to the vertical metadata that belongs that belongs to this profile dataset.</comment>
                </column>
            </many-to-one>
        </subclass>

    </class>

    <class name="org.n52.series.db.beans.i18n.I18nDataEntity" table="observation_i18n">
        <id name="id" type="long">
            <column name="observation_i18n_id">
                <comment>PK column of the table</comment>
            </column>
            <generator class="native">
                <param name="sequence_name">observation_i18n_seq</param>
            </generator>
        </id>
        <many-to-one name="entity" class="DataEntity" foreign-key="fk_i18n_observation">
            <column name="fk_observation_id" not-null="true">
                <comment>Reference to the data table this internationalization belongs to.</comment>
            </column>
        </many-to-one>
        <property name="locale" not-null="true" type="string">
            <column name="locale">
                <comment>Locale/language specification for this entry. ISO 639 Codes (http://www.loc.gov/standards/iso639-2/php/code_list.php)</comment>
            </column>
        </property>
        <property name="name" type="string">
            <column name="name">
                <comment>Locale/language specific name of the data entity</comment>
            </column>
        </property>
        <property name="description" type="string">
            <column name="description">
                <comment>Locale/language specific description of the data entity</comment>
            </column>
        </property>
         <property name="valueName" type="string">
            <column name="value_name">
                <comment>Locale/language specific name of the data entity</comment>
            </column>
        </property>
        <property name="valueDescription" type="string">
            <column name="value_description">
                <comment>Locale/language specific description of the data entity</comment>
            </column>
        </property>
    </class>
</hibernate-mapping><|MERGE_RESOLUTION|>--- conflicted
+++ resolved
@@ -2,14 +2,8 @@
 <hibernate-mapping package="org.n52.series.db.beans"
     xmlns="http://www.hibernate.org/xsd/hibernate-mapping" xmlns:xsi="http://www.w3.org/2001/XMLSchema-instance"
     xsi:schemaLocation="http://www.hibernate.org/xsd/hibernate-mapping http://www.hibernate.org/xsd/hibernate-mapping/hibernate-mapping-4.0.xsd">
-<<<<<<< HEAD
-    <class name="DataEntity" table="observation"
-        check="value_type in ('quantity', 'count', 'text', 'category', 'boolean', 'profile', 'complex', 'dataarray', 'geometry', 'blob', 'referenced')">
-        <comment>Storage of the data/observation values.</comment>
-=======
     <class name="DataEntity" table="observation" check="value_type in ('quantity', 'count', 'text', 'category', 'bool', 'profile', 'complex', 'dataarray', 'geometry', 'blob', 'reference')">
         <comment>Storage of the observation values with the timestamp and additional metadata. The metadata are height/depth values for profile observation and sampling geometries for trajectory observations. In each observation entry only one value_... column should be filled with a value!</comment>
->>>>>>> bdd8aa29
         <id name="id" type="long">
             <column name="observation_id">
                 <comment>PK column of the table</comment>
