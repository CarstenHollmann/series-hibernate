--- conflicted
+++ resolved
@@ -6,14 +6,6 @@
     <class name="RelatedDataEntity" table="related_observation">
         <comment>Store the relation of two observation, e.g. one observation depends on other observations to provide context</comment>
         <composite-id >
-<<<<<<< HEAD
-            <key-many-to-one name="item" class="DataEntity" foreign-key="fk_rel_obs_observation">
-                <column name="fk_observation_id" not-null="true"/>
-            </key-many-to-one>
-            <key-many-to-one name="relatedItem" class="DataEntity" foreign-key="fk_rel_obs_related">
-                <column name="fk_related_observation_id" not-null="true"/>
-            </key-many-to-one>
-=======
         	<key-many-to-one name="item" class="DataEntity" foreign-key="fk_rel_obs_observation">
 	            <column name="fk_observation_id" not-null="true">
                     <comment>The reference to the dataset that has a related data/observation</comment>
@@ -24,7 +16,6 @@
                     <comment>The reference to the related data/observation</comment>
                 </column>
 	        </key-many-to-one>
->>>>>>> c397ca54
         </composite-id>
         <property name="role" type="string">
             <column name="role">
