<?xml version="1.0" encoding="UTF-8"?>
<hibernate-mapping package="org.n52.series.db.beans"
    xmlns="http://www.hibernate.org/xsd/hibernate-mapping"
    xmlns:xsi="http://www.w3.org/2001/XMLSchema-instance"
    xsi:schemaLocation="http://www.hibernate.org/xsd/hibernate-mapping http://www.hibernate.org/xsd/hibernate-mapping/hibernate-mapping-4.0.xsd">
    <class name="DatasetEntity" table="dataset" check="value_type in ('quantity', 'count', 'text', 'category', 'boolean', 'quantity-profile', 'text-profile', 'category-profile', 'complex', 'dataarray', 'geometry', 'blob', 'referenced', 'not_initialized')">
        <comment>Storage of the dataset, the core table of the whole database model.</comment>
        <id name="id" type="long">
            <column name="dataset_id">
                <comment>PK column of the table</comment>
            </column>
            <generator class="native">
                <param name="sequence_name">dataset_seq</param>
            </generator>
        </id>
<<<<<<< HEAD
        <discriminator column="value_type" force="true" type="string" not-null="true"/>

        <many-to-one class="ProcedureEntity" column="fk_procedure_id" name="procedure" not-null="true" unique-key="un_dataset_identity"
            foreign-key="fk_dataset_procedure" />
        <many-to-one class="PhenomenonEntity" column="fk_phenomenon_id" name="phenomenon" not-null="true" unique-key="un_dataset_identity"
            foreign-key="fk_dataset_phenomenon" />
        <many-to-one class="OfferingEntity" column="fk_offering_id" name="offering" not-null="true" unique-key="un_dataset_identity"
           foreign-key="fk_dataset_offering" />
        <many-to-one class="CategoryEntity" column="fk_category_id" name="category" not-null="false" unique-key="un_dataset_identity"
            foreign-key="fk_dataset_category" />
        <many-to-one class="FeatureEntity" column="fk_feature_id" name="feature" not-null="false" unique-key="un_dataset_identity"
            foreign-key="fk_dataset_feature" />
=======
        <discriminator force="true" type="string" not-null="true">
            <column name="value_type">
                <comment>Indicator used by Hibernate to map value specific entities.</comment>
            </column>
        </discriminator>

        <many-to-one class="ProcedureEntity" name="procedure" unique-key="un_dataset_identity" foreign-key="fk_dataset_procedure">
            <column name="fk_procedure_id"  not-null="true">
                <comment>Reference to the procedure that belongs that belongs to this dataset.</comment>
            </column>
        </many-to-one>
        <many-to-one class="PhenomenonEntity" name="phenomenon" unique-key="un_dataset_identity" foreign-key="fk_dataset_phenomenon">
            <column name="fk_phenomenon_id"  not-null="true">
                <comment>Reference to the phenomenon that belongs that belongs to this dataset.</comment>
            </column>
        </many-to-one>
        <many-to-one class="OfferingEntity" name="offering" unique-key="un_dataset_identity" foreign-key="fk_dataset_offering">
            <column name="fk_offering_id" not-null="true">
                <comment>Reference to the offering that belongs that belongs to this dataset.</comment>
            </column>
        </many-to-one>
        <many-to-one class="CategoryEntity" name="category" unique-key="un_dataset_identity" foreign-key="fk_dataset_category">
            <column name="fk_category_id" not-null="false">
                <comment>Reference to the category that belongs that belongs to this dataset.</comment>
            </column>
        </many-to-one>
        <many-to-one class="FeatureEntity" name="feature" unique-key="un_dataset_identity" foreign-key="fk_dataset_feature">
            <column name="fk_feature_id" not-null="false">
                <comment>Reference to the feature that belongs that belongs to this dataset.</comment>
            </column>
        </many-to-one>
        <!-- See above for procedure! -->
>>>>>>> c397ca54
        <many-to-one class="PlatformEntity" column="fk_procedure_id" name="platform" insert="false" update="false" unique-key="un_dataset_identity" />

        <many-to-one name="observationType" class="FormatEntity" not-null="false" foreign-key="fk_dataset_observation_type">
            <column name="fk_format_id">
                <comment>Reference to the observationType in the format table. Required by the SOS to persist the valid observationType for the dataset.</comment>
            </column>
        </many-to-one>

        <!-- See 'discriminator' above for comment! -->
        <property column="value_type" insert="false" name="valueType" type="string" update="false" />

        <property name="firstValueAt" type="timestamp">
            <column name="first_time">
                <comment>The timestamp of the temporally first data/observation that belongs to this dataset.</comment>
            </column>
        </property>
        <property name="lastValueAt" type="timestamp">
            <column name="last_time">
                <comment>The timestamp of the temporally last data/observation that belongs to this dataset.</comment>
            </column>
        </property>

        <property name="firstQuantityValue" type="big_decimal" precision="20" scale="10">
            <column name="first_value">
                <comment>The value of the temporally first data/observation that belongs to this dataset.</comment>
            </column>
        </property>
        <property name="lastQuantityValue" type="big_decimal" precision="20" scale="10">
            <column name="last_value">
                <comment>The value of the temporally last quantity data/observation that belongs to this dataset.</comment>
            </column>
        </property>

        <property name="deleted" type="org.n52.hibernate.type.SmallBooleanType">
            <column name="is_deleted" not-null="true" default="0" check="is_deleted in (1,0)">
                <comment>Flag that indicates if this dataset is deleted</comment>
            </column>
        </property>

        <property name="disabled" type="org.n52.hibernate.type.SmallBooleanType">
            <column name="is_disabled" not-null="true" default="0" check="is_disabled in (1,0)">
                <comment>Flag that indicates if this dataset is disabled for insertion of new data</comment>
            </column>
        </property>

        <property name="published" type="org.n52.hibernate.type.SmallBooleanType">
            <column name="is_published" not-null="true" default="1" check="is_published in (1,0)">
                <comment>Flag that indicates if this dataset should be published</comment>
            </column>
        </property>

        <property name="hidden" type="org.n52.hibernate.type.SmallBooleanType">
            <column name="is_hidden" not-null="true" default="0" check="is_hidden in (1,0)">
                <comment>Flag that indicates if this dataset should be hidden, e.g. for sub-datasets of a complex datasets</comment>
            </column>
        </property>

        <property name="identifier" type="string" index="idx_dataset_identifier">
            <column name="identifier" not-null="false" unique-key="un_dataset_identifier">
                <comment>Unique identifier of the dataset which can be for filtering, e.g. GetObservationById in the SOS</comment>
            </column>
        </property>

        <many-to-one name="identifierCodespace" class="CodespaceEntity" foreign-key="fk_dataset_codespace">
            <column name="fk_identifier_codespace_id">
                <comment>The codespace of the dataset identifier, reference to the codespace table.</comment>
            </column>
        </many-to-one>

<<<<<<< HEAD
        <property name="name" type="string">
            <column name="name"/>
=======
		<property name="name" type="string">
            <column name="name">
                <comment>The human readable name of the dataset.</comment>
            </column>
>>>>>>> c397ca54
        </property>

        <many-to-one name="nameCodespace" class="CodespaceEntity" foreign-key="fk_dataset_name_codespace">
            <column name="fk_name_codespace_id">
                <comment>The codespace of the dataset name, reference to the codespace table.</comment>
            </column>
        </many-to-one>

        <property name="description" type="string">
            <column name="description">
                <comment>A short description of the dataset</comment>
            </column>
        </property>

        <set inverse="false" name="parameters" table="dataset_parameter" cascade="delete-orphan">
            <comment>Storage of relations between dataset and related parameter</comment>
            <key not-null="true" foreign-key="fk_dataset_parameter">
                <column name="fk_dataset_id">
                    <comment>The reference to the dataset in the dataset table</comment>
                </column>
            </key>
            <many-to-many class="org.n52.series.db.beans.parameter.Parameter" foreign-key="fk_parameter_dataset">
                <column name="fk_parameter_id">
                    <comment>The reference to the parameter in the dataset parameter</comment>
                </column>
            </many-to-many>
        </set>

        <!-- Some columns occur several times and are commented only once at her first definition! -->
        <subclass name="NotInitializedDatasetEntity" discriminator-value="not_initialized">
<<<<<<< HEAD
            <property name="unitId" column="fk_unit_id" type="long" lazy="true" />
            <property name="firstObservationId" column="fk_first_observation_id" type="long" lazy="true" />
            <property name="lastObservationId" column="fk_last_observation_id" type="long" lazy="true" />
=======
        	<property name="unitId" type="long" lazy="true">
                <column name="fk_unit_id">
                    <comment>Reference to the unit of the data/observations that belongs to this dataset.</comment>
                </column>
            </property>
        	<property name="firstObservationId" type="long" lazy="true">
                <column name="fk_first_observation_id">
                    <comment>Reference to the temporally first data/observation in the observation table that belongs to this dataset.</comment>
                </column>
            </property>
        	<property name="lastObservationId" type="long" lazy="true">
                <column name="fk_last_observation_id">
                    <comment>Reference to the temporally last data/observation in the observation table that belongs to this dataset.</comment>
                </column>
            </property>
>>>>>>> c397ca54
        </subclass>
        <subclass name="QuantityDatasetEntity" discriminator-value="quantity" >
            <property name="numberOfDecimals" type="int">
                <column name="decimals">
                    <comment>Number of decimals that should be present in the data/observation values</comment>
                </column>
            </property>
            <many-to-one class="UnitEntity" column="fk_unit_id" name="unit" foreign-key="fk_dataset_unit"/>
            <many-to-one class="QuantityDataEntity" column="fk_first_observation_id" name="firstObservation" fetch="select" foreign-key="fk_dataset_first_obs"/>
            <many-to-one class="QuantityDataEntity" column="fk_last_observation_id" name="lastObservation" fetch="select" foreign-key="fk_dataset_last_obs"/>
            <list name="referenceValues" table="dataset_reference" inverse="false">
                <comment>Storage of referenced datasets, e.g. level zero, medium water level,etc. for water level </comment>
                <key not-null="true" foreign-key="fk_dataset_reference_from">
                    <column name="fk_dataset_id_from">
                        <comment>Reference to the dataset that has referenced datasets</comment>
                    </column>
                </key>
                <list-index>
                    <column name="sort_order">
                         <comment>Provides the sort order for the referenced datasets.</comment>
                    </column>
                </list-index>
                <many-to-many class="DatasetEntity" foreign-key="fk_dataset_reference_to">
                    <column name="fk_dataset_id_to">
                        <comment>Reference to the dataset that is the reference</comment>
                    </column>
                </many-to-many>
            </list>
        </subclass>
        <subclass discriminator-value="text" name="TextDatasetEntity">
            <many-to-one class="TextDataEntity" column="fk_first_observation_id" name="firstObservation" fetch="select" foreign-key="fk_dataset_first_obs"/>
            <many-to-one class="TextDataEntity" column="fk_last_observation_id" name="lastObservation" fetch="select" foreign-key="fk_dataset_last_obs"/>
        </subclass>
        <subclass discriminator-value="referenced" name="ReferencedDatasetEntity">
            <many-to-one class="ReferencedDataEntity" column="fk_first_observation_id" name="firstObservation" fetch="select" foreign-key="fk_dataset_first_obs"/>
            <many-to-one class="ReferencedDataEntity" column="fk_last_observation_id" name="lastObservation" fetch="select" foreign-key="fk_dataset_last_obs"/>
        </subclass>
        <subclass discriminator-value="count" name="CountDatasetEntity">
            <many-to-one class="CountDataEntity" column="fk_first_observation_id" name="firstObservation" fetch="select" foreign-key="fk_dataset_first_obs"/>
            <many-to-one class="CountDataEntity" column="fk_last_observation_id" name="lastObservation" fetch="select" foreign-key="fk_dataset_last_obs"/>
        </subclass>
        <subclass discriminator-value="blob" name="BlobDatasetEntity">
            <many-to-one class="BlobDataEntity" column="fk_first_observation_id" name="firstObservation" fetch="select" foreign-key="fk_dataset_first_obs"/>
            <many-to-one class="BlobDataEntity" column="fk_last_observation_id" name="lastObservation" fetch="select" foreign-key="fk_dataset_last_obs"/>
        </subclass>
        <subclass discriminator-value="boolean" name="BooleanDatasetEntity">
            <many-to-one class="BooleanDataEntity" column="fk_first_observation_id" name="firstObservation" fetch="select" foreign-key="fk_dataset_first_obs"/>
            <many-to-one class="BooleanDataEntity" column="fk_last_observation_id" name="lastObservation" fetch="select" foreign-key="fk_dataset_last_obs"/>
        </subclass>
        <subclass discriminator-value="category" name="CategoryDatasetEntity">
            <many-to-one class="UnitEntity" column="fk_unit_id" name="unit" foreign-key="fk_dataset_unit" />
            <many-to-one class="CategoryDataEntity" column="fk_first_observation_id" name="firstObservation" fetch="select" foreign-key="fk_dataset_first_obs"/>
            <many-to-one class="CategoryDataEntity" column="fk_last_observation_id" name="lastObservation" fetch="select" foreign-key="fk_dataset_last_obs"/>
        </subclass>
        <subclass discriminator-value="geometry" name="GeometryDatasetEntity">
            <many-to-one class="GeometryDataEntity" column="fk_first_observation_id" name="firstObservation" fetch="select" foreign-key="fk_dataset_first_obs"/>
            <many-to-one class="GeometryDataEntity" column="fk_last_observation_id" name="lastObservation" fetch="select" foreign-key="fk_dataset_last_obs"/>
        </subclass>
        <subclass discriminator-value="dataarray" name="DataArrayDatasetEntity">
            <many-to-one class="DataArrayDataEntity" column="fk_first_observation_id" name="firstObservation" fetch="select" foreign-key="fk_dataset_first_obs"/>
            <many-to-one class="DataArrayDataEntity" column="fk_last_observation_id" name="lastObservation" fetch="select" foreign-key="fk_dataset_last_obs"/>
        </subclass>
        <subclass discriminator-value="complex" name="ComplexDatasetEntity">
            <many-to-one class="ComplexDataEntity" column="fk_first_observation_id" name="firstObservation" fetch="select" foreign-key="fk_dataset_first_obs"/>
            <many-to-one class="ComplexDataEntity" column="fk_last_observation_id" name="lastObservation" fetch="select" foreign-key="fk_dataset_last_obs"/>
        </subclass>
        <subclass discriminator-value="quantity-profile" name="QuantityProfileDatasetEntity">
            <many-to-one class="UnitEntity" column="fk_unit_id" name="unit" foreign-key="fk_dataset_unit" />
            <many-to-one class="ProfileDataEntity" column="fk_first_observation_id" name="firstObservation" fetch="select" foreign-key="fk_dataset_first_obs"/>
            <many-to-one class="ProfileDataEntity" column="fk_last_observation_id" name="lastObservation" fetch="select" foreign-key="fk_dataset_last_obs"/>
            <property name="verticalParameterName" formula="'depth'" type="string" />
        </subclass>
        <subclass discriminator-value="category-profile" name="CategoryProfileDatasetEntity">
            <many-to-one class="UnitEntity" column="fk_unit_id" name="unit" foreign-key="fk_dataset_unit" />
            <many-to-one class="ProfileDataEntity" column="fk_first_observation_id" name="firstObservation" fetch="select" foreign-key="fk_dataset_first_obs"/>
            <many-to-one class="ProfileDataEntity" column="fk_last_observation_id" name="lastObservation" fetch="select" foreign-key="fk_dataset_last_obs"/>
            <property name="verticalParameterName" formula="'depth'" type="string" />
        </subclass>
        <subclass discriminator-value="text-profile" name="TextProfileDatasetEntity">
            <many-to-one class="ProfileDataEntity" column="fk_first_observation_id" name="firstObservation" fetch="select" foreign-key="fk_dataset_first_obs"/>
            <many-to-one class="ProfileDataEntity" column="fk_last_observation_id" name="lastObservation" fetch="select" foreign-key="fk_dataset_last_obs"/>
            <property name="verticalParameterName" formula="'depth'" type="string" />
        </subclass>
    </class>
</hibernate-mapping><|MERGE_RESOLUTION|>--- conflicted
+++ resolved
@@ -13,20 +13,6 @@
                 <param name="sequence_name">dataset_seq</param>
             </generator>
         </id>
-<<<<<<< HEAD
-        <discriminator column="value_type" force="true" type="string" not-null="true"/>
-
-        <many-to-one class="ProcedureEntity" column="fk_procedure_id" name="procedure" not-null="true" unique-key="un_dataset_identity"
-            foreign-key="fk_dataset_procedure" />
-        <many-to-one class="PhenomenonEntity" column="fk_phenomenon_id" name="phenomenon" not-null="true" unique-key="un_dataset_identity"
-            foreign-key="fk_dataset_phenomenon" />
-        <many-to-one class="OfferingEntity" column="fk_offering_id" name="offering" not-null="true" unique-key="un_dataset_identity"
-           foreign-key="fk_dataset_offering" />
-        <many-to-one class="CategoryEntity" column="fk_category_id" name="category" not-null="false" unique-key="un_dataset_identity"
-            foreign-key="fk_dataset_category" />
-        <many-to-one class="FeatureEntity" column="fk_feature_id" name="feature" not-null="false" unique-key="un_dataset_identity"
-            foreign-key="fk_dataset_feature" />
-=======
         <discriminator force="true" type="string" not-null="true">
             <column name="value_type">
                 <comment>Indicator used by Hibernate to map value specific entities.</comment>
@@ -59,7 +45,6 @@
             </column>
         </many-to-one>
         <!-- See above for procedure! -->
->>>>>>> c397ca54
         <many-to-one class="PlatformEntity" column="fk_procedure_id" name="platform" insert="false" update="false" unique-key="un_dataset_identity" />
 
         <many-to-one name="observationType" class="FormatEntity" not-null="false" foreign-key="fk_dataset_observation_type">
@@ -129,15 +114,10 @@
             </column>
         </many-to-one>
 
-<<<<<<< HEAD
         <property name="name" type="string">
-            <column name="name"/>
-=======
-		<property name="name" type="string">
             <column name="name">
                 <comment>The human readable name of the dataset.</comment>
             </column>
->>>>>>> c397ca54
         </property>
 
         <many-to-one name="nameCodespace" class="CodespaceEntity" foreign-key="fk_dataset_name_codespace">
@@ -168,11 +148,6 @@
 
         <!-- Some columns occur several times and are commented only once at her first definition! -->
         <subclass name="NotInitializedDatasetEntity" discriminator-value="not_initialized">
-<<<<<<< HEAD
-            <property name="unitId" column="fk_unit_id" type="long" lazy="true" />
-            <property name="firstObservationId" column="fk_first_observation_id" type="long" lazy="true" />
-            <property name="lastObservationId" column="fk_last_observation_id" type="long" lazy="true" />
-=======
         	<property name="unitId" type="long" lazy="true">
                 <column name="fk_unit_id">
                     <comment>Reference to the unit of the data/observations that belongs to this dataset.</comment>
@@ -188,7 +163,6 @@
                     <comment>Reference to the temporally last data/observation in the observation table that belongs to this dataset.</comment>
                 </column>
             </property>
->>>>>>> c397ca54
         </subclass>
         <subclass name="QuantityDatasetEntity" discriminator-value="quantity" >
             <property name="numberOfDecimals" type="int">
