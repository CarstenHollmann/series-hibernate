<?xml version="1.0" encoding="UTF-8"?>
<hibernate-mapping package="org.n52.series.db.beans"
    xmlns="http://www.hibernate.org/xsd/hibernate-mapping" xmlns:xsi="http://www.w3.org/2001/XMLSchema-instance"
    xsi:schemaLocation="http://www.hibernate.org/xsd/hibernate-mapping http://www.hibernate.org/xsd/hibernate-mapping/hibernate-mapping-4.0.xsd">
<<<<<<< HEAD
    <class name="DatasetEntity" table="dataset"
        check="value_type in ('quantity', 'count', 'text', 'category', 'boolean', 'quantity-profile', 'text-profile', 'category-profile', 'complex', 'dataarray', 'geometry', 'blob', 'referenced', 'not_initialized')">
        <id name="id" type="long">
            <column name="dataset_id" />
=======
    <class name="DatasetEntity" table="dataset" check="value_type in ('quantity', 'count', 'text', 'category', 'boolean', 'quantity-profile', 'text-profile', 'category-profile', 'complex', 'dataarray', 'geometry', 'blob', 'referenced', 'not_initialized')">
        <comment>Storage of the dataset, the core table of the whole database model.</comment>
        <id name="id" type="long">
            <column name="dataset_id">
                <comment>PK column of the table</comment>
            </column>
>>>>>>> c397ca54
            <generator class="native">
                <param name="sequence_name">dataset_seq</param>
            </generator>
        </id>
<<<<<<< HEAD
        <discriminator column="value_type" force="true" type="string" not-null="true" />

        <many-to-one class="ProcedureEntity" name="procedure" column="fk_procedure_id"
            unique-key="un_dataset_identity" foreign-key="fk_dataset_procedure" not-null="true" />
        <many-to-one class="PhenomenonEntity" name="phenomenon" column="fk_phenomenon_id"
            unique-key="un_dataset_identity" foreign-key="fk_dataset_phenomenon" not-null="true" />
        <many-to-one class="OfferingEntity" name="offering" column="fk_offering_id"
            unique-key="un_dataset_identity" foreign-key="fk_dataset_offering" not-null="true" />
        <many-to-one class="CategoryEntity" column="fk_category_id" name="category"
            unique-key="un_dataset_identity" foreign-key="fk_dataset_category" not-null="true" />
        <many-to-one class="PlatformEntity" name="platform" column="fk_procedure_id"
            unique-key="un_dataset_identity" insert="false" update="false" not-null="true" />
            
        <many-to-one class="FeatureEntity" name="feature" column="fk_feature_id"
            unique-key="un_dataset_identity" foreign-key="fk_dataset_feature" not-null="false" />

        <many-to-one name="observationType" class="FormatEntity" not-null="false"
            foreign-key="fk_dataset_observation_type">
            <column name="fk_format_id" />
=======
        <discriminator force="true" type="string" not-null="true">
            <column name="value_type">
                <comment>Indicator used by Hibernate to map value specific entities.</comment>
            </column>
        </discriminator>

        <many-to-one class="ProcedureEntity" name="procedure" unique-key="un_dataset_identity" foreign-key="fk_dataset_procedure">
            <column name="fk_procedure_id"  not-null="true">
                <comment>Reference to the procedure that belongs that belongs to this dataset.</comment>
            </column>
        </many-to-one>
        <many-to-one class="PhenomenonEntity" name="phenomenon" unique-key="un_dataset_identity" foreign-key="fk_dataset_phenomenon">
            <column name="fk_phenomenon_id"  not-null="true">
                <comment>Reference to the phenomenon that belongs that belongs to this dataset.</comment>
            </column>
        </many-to-one>
        <many-to-one class="OfferingEntity" name="offering" unique-key="un_dataset_identity" foreign-key="fk_dataset_offering">
            <column name="fk_offering_id" not-null="true">
                <comment>Reference to the offering that belongs that belongs to this dataset.</comment>
            </column>
        </many-to-one>
        <many-to-one class="CategoryEntity" name="category" unique-key="un_dataset_identity" foreign-key="fk_dataset_category">
            <column name="fk_category_id" not-null="false">
                <comment>Reference to the category that belongs that belongs to this dataset.</comment>
            </column>
        </many-to-one>
        <many-to-one class="FeatureEntity" name="feature" unique-key="un_dataset_identity" foreign-key="fk_dataset_feature">
            <column name="fk_feature_id" not-null="false">
                <comment>Reference to the feature that belongs that belongs to this dataset.</comment>
            </column>
        </many-to-one>
        <!-- See above for procedure! -->
        <many-to-one class="PlatformEntity" column="fk_procedure_id" name="platform" insert="false" update="false" unique-key="un_dataset_identity" />

        <many-to-one name="observationType" class="FormatEntity" not-null="false" foreign-key="fk_dataset_observation_type">
            <column name="fk_format_id">
                <comment>Reference to the observationType in the format table. Required by the SOS to persist the valid observationType for the dataset.</comment>
            </column>
>>>>>>> c397ca54
        </many-to-one>

        <!-- See 'discriminator' above for comment! -->
        <property column="value_type" insert="false" name="valueType" type="string" update="false" />

        <property name="firstValueAt" type="timestamp">
            <column name="first_time">
                <comment>The timestamp of the temporally first data/observation that belongs to this dataset.</comment>
            </column>
        </property>
        <property name="lastValueAt" type="timestamp">
            <column name="last_time">
                <comment>The timestamp of the temporally last data/observation that belongs to this dataset.</comment>
            </column>
        </property>

        <property name="firstQuantityValue" type="big_decimal" precision="20" scale="10">
            <column name="first_value">
                <comment>The value of the temporally first data/observation that belongs to this dataset.</comment>
            </column>
        </property>
        <property name="lastQuantityValue" type="big_decimal" precision="20" scale="10">
            <column name="last_value">
                <comment>The value of the temporally last quantity data/observation that belongs to this dataset.</comment>
            </column>
        </property>

        <property name="deleted" type="org.n52.hibernate.type.SmallBooleanType">
<<<<<<< HEAD
            <column name="is_deleted" not-null="true" default="0" check="is_deleted in (1,0)" />
        </property>

        <property name="disabled" type="org.n52.hibernate.type.SmallBooleanType">
            <column name="is_disabled" not-null="true" default="0" check="is_disabled in (1,0)" />
        </property>

        <property name="published" type="org.n52.hibernate.type.SmallBooleanType">
            <column name="is_published" not-null="true" default="1" check="is_published in (1,0)" />
=======
            <column name="is_deleted" not-null="true" default="0" check="is_deleted in (1,0)">
                <comment>Flag that indicates if this dataset is deleted</comment>
            </column>
        </property>

        <property name="disabled" type="org.n52.hibernate.type.SmallBooleanType">
            <column name="is_disabled" not-null="true" default="0" check="is_disabled in (1,0)">
                <comment>Flag that indicates if this dataset is disabled for insertion of new data</comment>
            </column>
        </property>

        <property name="published" type="org.n52.hibernate.type.SmallBooleanType">
            <column name="is_published" not-null="true" default="1" check="is_published in (1,0)">
                <comment>Flag that indicates if this dataset should be published</comment>
            </column>
>>>>>>> c397ca54
        </property>

        <property name="hidden" type="org.n52.hibernate.type.SmallBooleanType">
            <column name="is_hidden" not-null="true" default="0" check="is_hidden in (1,0)">
                <comment>Flag that indicates if this dataset should be hidden, e.g. for sub-datasets of a complex datasets</comment>
            </column>
        </property>

        <property name="identifier" type="string" index="idx_dataset_identifier">
<<<<<<< HEAD
            <column name="identifier" not-null="false" unique-key="un_dataset_identifier" />
        </property>

        <many-to-one name="identifierCodespace" class="CodespaceEntity" foreign-key="fk_dataset_codespace">
            <column name="fk_identifier_codespace_id" />
        </many-to-one>

        <property name="name" type="string">
            <column name="name" />
        </property>

        <many-to-one name="nameCodespace" class="CodespaceEntity" foreign-key="fk_dataset_name_codespace">
            <column name="fk_name_codespace_id" />
        </many-to-one>

        <property name="description" type="string">
            <column name="description" />
=======
            <column name="identifier" not-null="false" unique-key="un_dataset_identifier">
                <comment>Unique identifier of the dataset which can be for filtering, e.g. GetObservationById in the SOS</comment>
            </column>
        </property>

        <many-to-one name="identifierCodespace" class="CodespaceEntity" foreign-key="fk_dataset_codespace">
            <column name="fk_identifier_codespace_id">
                <comment>The codespace of the dataset identifier, reference to the codespace table.</comment>
            </column>
        </many-to-one>

		<property name="name" type="string">
            <column name="name">
                <comment>The human readable name of the dataset.</comment>
            </column>
        </property>

        <many-to-one name="nameCodespace" class="CodespaceEntity" foreign-key="fk_dataset_name_codespace">
            <column name="fk_name_codespace_id">
                <comment>The codespace of the dataset name, reference to the codespace table.</comment>
            </column>
        </many-to-one>

        <property name="description" type="string">
            <column name="description">
                <comment>A short description of the dataset</comment>
            </column>
>>>>>>> c397ca54
        </property>

        <set inverse="false" name="parameters" table="dataset_parameter" cascade="delete-orphan">
            <comment>Storage of relations between dataset and related parameter</comment>
            <key not-null="true" foreign-key="fk_dataset_parameter">
                <column name="fk_dataset_id">
                    <comment>The reference to the dataset in the dataset table</comment>
                </column>
            </key>
            <many-to-many class="org.n52.series.db.beans.parameter.Parameter" foreign-key="fk_parameter_dataset">
                <column name="fk_parameter_id">
                    <comment>The reference to the parameter in the dataset parameter</comment>
                </column>
            </many-to-many>
        </set>

        <!-- Some columns occur several times and are commented only once at her first definition! -->
        <subclass name="NotInitializedDatasetEntity" discriminator-value="not_initialized">
<<<<<<< HEAD
        	<property name="unit" column="fk_unit_id" type="long" lazy="true" />
        	<property name="firstObservation" column="fk_first_observation_id" type="long" lazy="true" />
        	<property name="lastObservation" column="fk_last_observation_id" type="long" lazy="true" />
        </subclass>
        <subclass name="QuantityDatasetEntity" discriminator-value="quantity">
            <property name="numberOfDecimals" column="decimals" type="int" />
            <many-to-one class="UnitEntity" column="fk_unit_id" name="unit" foreign-key="fk_dataset_unit" />
            <many-to-one class="QuantityDataEntity" column="fk_first_observation_id" name="firstObservation"
                fetch="select" foreign-key="fk_dataset_first_obs" />
            <many-to-one class="QuantityDataEntity" column="fk_last_observation_id" name="lastObservation"
                fetch="select" foreign-key="fk_dataset_last_obs" />
            <list name="referenceValues" table="dataset_reference" inverse="false">
                <key column="fk_dataset_id_from" not-null="true" foreign-key="fk_dataset_reference_from" />
                <list-index column="sort_order" />
                <many-to-many class="DatasetEntity" column="fk_dataset_id_to"
                    foreign-key="fk_dataset_reference_to" />
=======
        	<property name="unitId" type="long" lazy="true">
                <column name="fk_unit_id">
                    <comment>Reference to the unit of the data/observations that belongs to this dataset.</comment>
                </column>
            </property>
        	<property name="firstObservationId" type="long" lazy="true">
                <column name="fk_first_observation_id">
                    <comment>Reference to the temporally first data/observation in the observation table that belongs to this dataset.</comment>
                </column>
            </property>
        	<property name="lastObservationId" type="long" lazy="true">
                <column name="fk_last_observation_id">
                    <comment>Reference to the temporally last data/observation in the observation table that belongs to this dataset.</comment>
                </column>
            </property>
        </subclass>
        <subclass name="QuantityDatasetEntity" discriminator-value="quantity" >
            <property name="numberOfDecimals" type="int">
                <column name="decimals">
                    <comment>Number of decimals that should be present in the data/observation values</comment>
                </column>
            </property>
            <many-to-one class="UnitEntity" column="fk_unit_id" name="unit" foreign-key="fk_dataset_unit"/>
            <many-to-one class="QuantityDataEntity" column="fk_first_observation_id" name="firstObservation" fetch="select" foreign-key="fk_dataset_first_obs"/>
            <many-to-one class="QuantityDataEntity" column="fk_last_observation_id" name="lastObservation" fetch="select" foreign-key="fk_dataset_last_obs"/>
            <list name="referenceValues" table="dataset_reference" inverse="false">
                <comment>Storage of referenced datasets, e.g. level zero, medium water level,etc. for water level </comment>
                <key not-null="true" foreign-key="fk_dataset_reference_from">
                    <column name="fk_dataset_id_from">
                        <comment>Reference to the dataset that has referenced datasets</comment>
                    </column>
                </key>
                <list-index>
                    <column name="sort_order">
                         <comment>Provides the sort order for the referenced datasets.</comment>
                    </column>
                </list-index>
                <many-to-many class="DatasetEntity" foreign-key="fk_dataset_reference_to">
                    <column name="fk_dataset_id_to">
                        <comment>Reference to the dataset that is the reference</comment>
                    </column>
                </many-to-many>
>>>>>>> c397ca54
            </list>
        </subclass>
        <subclass discriminator-value="text" name="TextDatasetEntity">
            <many-to-one class="TextDataEntity" column="fk_first_observation_id" name="firstObservation"
                fetch="select" foreign-key="fk_dataset_first_obs" />
            <many-to-one class="TextDataEntity" column="fk_last_observation_id" name="lastObservation"
                fetch="select" foreign-key="fk_dataset_last_obs" />
        </subclass>
        <subclass discriminator-value="referenced" name="ReferencedDatasetEntity">
            <many-to-one class="ReferencedDataEntity" column="fk_first_observation_id"
                name="firstObservation" fetch="select" foreign-key="fk_dataset_first_obs" />
            <many-to-one class="ReferencedDataEntity" column="fk_last_observation_id" name="lastObservation"
                fetch="select" foreign-key="fk_dataset_last_obs" />
        </subclass>
        <subclass discriminator-value="count" name="CountDatasetEntity">
            <many-to-one class="CountDataEntity" column="fk_first_observation_id" name="firstObservation"
                fetch="select" foreign-key="fk_dataset_first_obs" />
            <many-to-one class="CountDataEntity" column="fk_last_observation_id" name="lastObservation"
                fetch="select" foreign-key="fk_dataset_last_obs" />
        </subclass>
        <subclass discriminator-value="blob" name="BlobDatasetEntity">
            <many-to-one class="BlobDataEntity" column="fk_first_observation_id" name="firstObservation"
                fetch="select" foreign-key="fk_dataset_first_obs" />
            <many-to-one class="BlobDataEntity" column="fk_last_observation_id" name="lastObservation"
                fetch="select" foreign-key="fk_dataset_last_obs" />
        </subclass>
        <subclass discriminator-value="boolean" name="BooleanDatasetEntity">
            <many-to-one class="BooleanDataEntity" column="fk_first_observation_id" name="firstObservation"
                fetch="select" foreign-key="fk_dataset_first_obs" />
            <many-to-one class="BooleanDataEntity" column="fk_last_observation_id" name="lastObservation"
                fetch="select" foreign-key="fk_dataset_last_obs" />
        </subclass>
        <subclass discriminator-value="category" name="CategoryDatasetEntity">
            <many-to-one class="UnitEntity" column="fk_unit_id" name="unit" foreign-key="fk_dataset_unit" />
            <many-to-one class="CategoryDataEntity" column="fk_first_observation_id" name="firstObservation"
                fetch="select" foreign-key="fk_dataset_first_obs" />
            <many-to-one class="CategoryDataEntity" column="fk_last_observation_id" name="lastObservation"
                fetch="select" foreign-key="fk_dataset_last_obs" />
        </subclass>
        <subclass discriminator-value="geometry" name="GeometryDatasetEntity">
            <many-to-one class="GeometryDataEntity" column="fk_first_observation_id" name="firstObservation"
                fetch="select" foreign-key="fk_dataset_first_obs" />
            <many-to-one class="GeometryDataEntity" column="fk_last_observation_id" name="lastObservation"
                fetch="select" foreign-key="fk_dataset_last_obs" />
        </subclass>
        <subclass discriminator-value="dataarray" name="DataArrayDatasetEntity">
            <many-to-one class="DataArrayDataEntity" column="fk_first_observation_id"
                name="firstObservation" fetch="select" foreign-key="fk_dataset_first_obs" />
            <many-to-one class="DataArrayDataEntity" column="fk_last_observation_id" name="lastObservation"
                fetch="select" foreign-key="fk_dataset_last_obs" />
        </subclass>
        <subclass discriminator-value="complex" name="ComplexDatasetEntity">
            <many-to-one class="ComplexDataEntity" column="fk_first_observation_id" name="firstObservation"
                fetch="select" foreign-key="fk_dataset_first_obs" />
            <many-to-one class="ComplexDataEntity" column="fk_last_observation_id" name="lastObservation"
                fetch="select" foreign-key="fk_dataset_last_obs" />
        </subclass>
        <subclass discriminator-value="quantity-profile" name="QuantityProfileDatasetEntity">
            <many-to-one class="UnitEntity" column="fk_unit_id" name="unit" foreign-key="fk_dataset_unit" />
            <many-to-one class="ProfileDataEntity" column="fk_first_observation_id" name="firstObservation"
                fetch="select" foreign-key="fk_dataset_first_obs" />
            <many-to-one class="ProfileDataEntity" column="fk_last_observation_id" name="lastObservation"
                fetch="select" foreign-key="fk_dataset_last_obs" />
            <property name="verticalParameterName" formula="'depth'" type="string" />
        </subclass>
        <subclass discriminator-value="category-profile" name="CategoryProfileDatasetEntity">
            <many-to-one class="UnitEntity" column="fk_unit_id" name="unit" foreign-key="fk_dataset_unit" />
            <many-to-one class="ProfileDataEntity" column="fk_first_observation_id" name="firstObservation"
                fetch="select" foreign-key="fk_dataset_first_obs" />
            <many-to-one class="ProfileDataEntity" column="fk_last_observation_id" name="lastObservation"
                fetch="select" foreign-key="fk_dataset_last_obs" />
            <property name="verticalParameterName" formula="'depth'" type="string" />
        </subclass>
        <subclass discriminator-value="text-profile" name="TextProfileDatasetEntity">
            <many-to-one class="ProfileDataEntity" column="fk_first_observation_id" name="firstObservation"
                fetch="select" foreign-key="fk_dataset_first_obs" />
            <many-to-one class="ProfileDataEntity" column="fk_last_observation_id" name="lastObservation"
                fetch="select" foreign-key="fk_dataset_last_obs" />
            <property name="verticalParameterName" formula="'depth'" type="string" />
        </subclass>
    </class>
</hibernate-mapping><|MERGE_RESOLUTION|>--- conflicted
+++ resolved
@@ -1,45 +1,18 @@
 <?xml version="1.0" encoding="UTF-8"?>
 <hibernate-mapping package="org.n52.series.db.beans"
-    xmlns="http://www.hibernate.org/xsd/hibernate-mapping" xmlns:xsi="http://www.w3.org/2001/XMLSchema-instance"
+	xmlns="http://www.hibernate.org/xsd/hibernate-mapping"
+    xmlns:xsi="http://www.w3.org/2001/XMLSchema-instance"
     xsi:schemaLocation="http://www.hibernate.org/xsd/hibernate-mapping http://www.hibernate.org/xsd/hibernate-mapping/hibernate-mapping-4.0.xsd">
-<<<<<<< HEAD
-    <class name="DatasetEntity" table="dataset"
-        check="value_type in ('quantity', 'count', 'text', 'category', 'boolean', 'quantity-profile', 'text-profile', 'category-profile', 'complex', 'dataarray', 'geometry', 'blob', 'referenced', 'not_initialized')">
-        <id name="id" type="long">
-            <column name="dataset_id" />
-=======
     <class name="DatasetEntity" table="dataset" check="value_type in ('quantity', 'count', 'text', 'category', 'boolean', 'quantity-profile', 'text-profile', 'category-profile', 'complex', 'dataarray', 'geometry', 'blob', 'referenced', 'not_initialized')">
         <comment>Storage of the dataset, the core table of the whole database model.</comment>
         <id name="id" type="long">
             <column name="dataset_id">
                 <comment>PK column of the table</comment>
             </column>
->>>>>>> c397ca54
             <generator class="native">
                 <param name="sequence_name">dataset_seq</param>
             </generator>
         </id>
-<<<<<<< HEAD
-        <discriminator column="value_type" force="true" type="string" not-null="true" />
-
-        <many-to-one class="ProcedureEntity" name="procedure" column="fk_procedure_id"
-            unique-key="un_dataset_identity" foreign-key="fk_dataset_procedure" not-null="true" />
-        <many-to-one class="PhenomenonEntity" name="phenomenon" column="fk_phenomenon_id"
-            unique-key="un_dataset_identity" foreign-key="fk_dataset_phenomenon" not-null="true" />
-        <many-to-one class="OfferingEntity" name="offering" column="fk_offering_id"
-            unique-key="un_dataset_identity" foreign-key="fk_dataset_offering" not-null="true" />
-        <many-to-one class="CategoryEntity" column="fk_category_id" name="category"
-            unique-key="un_dataset_identity" foreign-key="fk_dataset_category" not-null="true" />
-        <many-to-one class="PlatformEntity" name="platform" column="fk_procedure_id"
-            unique-key="un_dataset_identity" insert="false" update="false" not-null="true" />
-            
-        <many-to-one class="FeatureEntity" name="feature" column="fk_feature_id"
-            unique-key="un_dataset_identity" foreign-key="fk_dataset_feature" not-null="false" />
-
-        <many-to-one name="observationType" class="FormatEntity" not-null="false"
-            foreign-key="fk_dataset_observation_type">
-            <column name="fk_format_id" />
-=======
         <discriminator force="true" type="string" not-null="true">
             <column name="value_type">
                 <comment>Indicator used by Hibernate to map value specific entities.</comment>
@@ -78,7 +51,6 @@
             <column name="fk_format_id">
                 <comment>Reference to the observationType in the format table. Required by the SOS to persist the valid observationType for the dataset.</comment>
             </column>
->>>>>>> c397ca54
         </many-to-one>
 
         <!-- See 'discriminator' above for comment! -->
@@ -107,17 +79,6 @@
         </property>
 
         <property name="deleted" type="org.n52.hibernate.type.SmallBooleanType">
-<<<<<<< HEAD
-            <column name="is_deleted" not-null="true" default="0" check="is_deleted in (1,0)" />
-        </property>
-
-        <property name="disabled" type="org.n52.hibernate.type.SmallBooleanType">
-            <column name="is_disabled" not-null="true" default="0" check="is_disabled in (1,0)" />
-        </property>
-
-        <property name="published" type="org.n52.hibernate.type.SmallBooleanType">
-            <column name="is_published" not-null="true" default="1" check="is_published in (1,0)" />
-=======
             <column name="is_deleted" not-null="true" default="0" check="is_deleted in (1,0)">
                 <comment>Flag that indicates if this dataset is deleted</comment>
             </column>
@@ -133,7 +94,6 @@
             <column name="is_published" not-null="true" default="1" check="is_published in (1,0)">
                 <comment>Flag that indicates if this dataset should be published</comment>
             </column>
->>>>>>> c397ca54
         </property>
 
         <property name="hidden" type="org.n52.hibernate.type.SmallBooleanType">
@@ -143,25 +103,6 @@
         </property>
 
         <property name="identifier" type="string" index="idx_dataset_identifier">
-<<<<<<< HEAD
-            <column name="identifier" not-null="false" unique-key="un_dataset_identifier" />
-        </property>
-
-        <many-to-one name="identifierCodespace" class="CodespaceEntity" foreign-key="fk_dataset_codespace">
-            <column name="fk_identifier_codespace_id" />
-        </many-to-one>
-
-        <property name="name" type="string">
-            <column name="name" />
-        </property>
-
-        <many-to-one name="nameCodespace" class="CodespaceEntity" foreign-key="fk_dataset_name_codespace">
-            <column name="fk_name_codespace_id" />
-        </many-to-one>
-
-        <property name="description" type="string">
-            <column name="description" />
-=======
             <column name="identifier" not-null="false" unique-key="un_dataset_identifier">
                 <comment>Unique identifier of the dataset which can be for filtering, e.g. GetObservationById in the SOS</comment>
             </column>
@@ -189,7 +130,6 @@
             <column name="description">
                 <comment>A short description of the dataset</comment>
             </column>
->>>>>>> c397ca54
         </property>
 
         <set inverse="false" name="parameters" table="dataset_parameter" cascade="delete-orphan">
@@ -208,24 +148,6 @@
 
         <!-- Some columns occur several times and are commented only once at her first definition! -->
         <subclass name="NotInitializedDatasetEntity" discriminator-value="not_initialized">
-<<<<<<< HEAD
-        	<property name="unit" column="fk_unit_id" type="long" lazy="true" />
-        	<property name="firstObservation" column="fk_first_observation_id" type="long" lazy="true" />
-        	<property name="lastObservation" column="fk_last_observation_id" type="long" lazy="true" />
-        </subclass>
-        <subclass name="QuantityDatasetEntity" discriminator-value="quantity">
-            <property name="numberOfDecimals" column="decimals" type="int" />
-            <many-to-one class="UnitEntity" column="fk_unit_id" name="unit" foreign-key="fk_dataset_unit" />
-            <many-to-one class="QuantityDataEntity" column="fk_first_observation_id" name="firstObservation"
-                fetch="select" foreign-key="fk_dataset_first_obs" />
-            <many-to-one class="QuantityDataEntity" column="fk_last_observation_id" name="lastObservation"
-                fetch="select" foreign-key="fk_dataset_last_obs" />
-            <list name="referenceValues" table="dataset_reference" inverse="false">
-                <key column="fk_dataset_id_from" not-null="true" foreign-key="fk_dataset_reference_from" />
-                <list-index column="sort_order" />
-                <many-to-many class="DatasetEntity" column="fk_dataset_id_to"
-                    foreign-key="fk_dataset_reference_to" />
-=======
         	<property name="unitId" type="long" lazy="true">
                 <column name="fk_unit_id">
                     <comment>Reference to the unit of the data/observations that belongs to this dataset.</comment>
@@ -268,85 +190,60 @@
                         <comment>Reference to the dataset that is the reference</comment>
                     </column>
                 </many-to-many>
->>>>>>> c397ca54
             </list>
         </subclass>
         <subclass discriminator-value="text" name="TextDatasetEntity">
-            <many-to-one class="TextDataEntity" column="fk_first_observation_id" name="firstObservation"
-                fetch="select" foreign-key="fk_dataset_first_obs" />
-            <many-to-one class="TextDataEntity" column="fk_last_observation_id" name="lastObservation"
-                fetch="select" foreign-key="fk_dataset_last_obs" />
+            <many-to-one class="TextDataEntity" column="fk_first_observation_id" name="firstObservation" fetch="select" foreign-key="fk_dataset_first_obs"/>
+            <many-to-one class="TextDataEntity" column="fk_last_observation_id" name="lastObservation" fetch="select" foreign-key="fk_dataset_last_obs"/>
         </subclass>
         <subclass discriminator-value="referenced" name="ReferencedDatasetEntity">
-            <many-to-one class="ReferencedDataEntity" column="fk_first_observation_id"
-                name="firstObservation" fetch="select" foreign-key="fk_dataset_first_obs" />
-            <many-to-one class="ReferencedDataEntity" column="fk_last_observation_id" name="lastObservation"
-                fetch="select" foreign-key="fk_dataset_last_obs" />
+            <many-to-one class="ReferencedDataEntity" column="fk_first_observation_id" name="firstObservation" fetch="select" foreign-key="fk_dataset_first_obs"/>
+            <many-to-one class="ReferencedDataEntity" column="fk_last_observation_id" name="lastObservation" fetch="select" foreign-key="fk_dataset_last_obs"/>
         </subclass>
         <subclass discriminator-value="count" name="CountDatasetEntity">
-            <many-to-one class="CountDataEntity" column="fk_first_observation_id" name="firstObservation"
-                fetch="select" foreign-key="fk_dataset_first_obs" />
-            <many-to-one class="CountDataEntity" column="fk_last_observation_id" name="lastObservation"
-                fetch="select" foreign-key="fk_dataset_last_obs" />
+            <many-to-one class="CountDataEntity" column="fk_first_observation_id" name="firstObservation" fetch="select" foreign-key="fk_dataset_first_obs"/>
+            <many-to-one class="CountDataEntity" column="fk_last_observation_id" name="lastObservation" fetch="select" foreign-key="fk_dataset_last_obs"/>
         </subclass>
         <subclass discriminator-value="blob" name="BlobDatasetEntity">
-            <many-to-one class="BlobDataEntity" column="fk_first_observation_id" name="firstObservation"
-                fetch="select" foreign-key="fk_dataset_first_obs" />
-            <many-to-one class="BlobDataEntity" column="fk_last_observation_id" name="lastObservation"
-                fetch="select" foreign-key="fk_dataset_last_obs" />
+            <many-to-one class="BlobDataEntity" column="fk_first_observation_id" name="firstObservation" fetch="select" foreign-key="fk_dataset_first_obs"/>
+            <many-to-one class="BlobDataEntity" column="fk_last_observation_id" name="lastObservation" fetch="select" foreign-key="fk_dataset_last_obs"/>
         </subclass>
         <subclass discriminator-value="boolean" name="BooleanDatasetEntity">
-            <many-to-one class="BooleanDataEntity" column="fk_first_observation_id" name="firstObservation"
-                fetch="select" foreign-key="fk_dataset_first_obs" />
-            <many-to-one class="BooleanDataEntity" column="fk_last_observation_id" name="lastObservation"
-                fetch="select" foreign-key="fk_dataset_last_obs" />
+            <many-to-one class="BooleanDataEntity" column="fk_first_observation_id" name="firstObservation" fetch="select" foreign-key="fk_dataset_first_obs"/>
+            <many-to-one class="BooleanDataEntity" column="fk_last_observation_id" name="lastObservation" fetch="select" foreign-key="fk_dataset_last_obs"/>
         </subclass>
         <subclass discriminator-value="category" name="CategoryDatasetEntity">
             <many-to-one class="UnitEntity" column="fk_unit_id" name="unit" foreign-key="fk_dataset_unit" />
-            <many-to-one class="CategoryDataEntity" column="fk_first_observation_id" name="firstObservation"
-                fetch="select" foreign-key="fk_dataset_first_obs" />
-            <many-to-one class="CategoryDataEntity" column="fk_last_observation_id" name="lastObservation"
-                fetch="select" foreign-key="fk_dataset_last_obs" />
+            <many-to-one class="CategoryDataEntity" column="fk_first_observation_id" name="firstObservation" fetch="select" foreign-key="fk_dataset_first_obs"/>
+            <many-to-one class="CategoryDataEntity" column="fk_last_observation_id" name="lastObservation" fetch="select" foreign-key="fk_dataset_last_obs"/>
         </subclass>
         <subclass discriminator-value="geometry" name="GeometryDatasetEntity">
-            <many-to-one class="GeometryDataEntity" column="fk_first_observation_id" name="firstObservation"
-                fetch="select" foreign-key="fk_dataset_first_obs" />
-            <many-to-one class="GeometryDataEntity" column="fk_last_observation_id" name="lastObservation"
-                fetch="select" foreign-key="fk_dataset_last_obs" />
+            <many-to-one class="GeometryDataEntity" column="fk_first_observation_id" name="firstObservation" fetch="select" foreign-key="fk_dataset_first_obs"/>
+            <many-to-one class="GeometryDataEntity" column="fk_last_observation_id" name="lastObservation" fetch="select" foreign-key="fk_dataset_last_obs"/>
         </subclass>
         <subclass discriminator-value="dataarray" name="DataArrayDatasetEntity">
-            <many-to-one class="DataArrayDataEntity" column="fk_first_observation_id"
-                name="firstObservation" fetch="select" foreign-key="fk_dataset_first_obs" />
-            <many-to-one class="DataArrayDataEntity" column="fk_last_observation_id" name="lastObservation"
-                fetch="select" foreign-key="fk_dataset_last_obs" />
+            <many-to-one class="DataArrayDataEntity" column="fk_first_observation_id" name="firstObservation" fetch="select" foreign-key="fk_dataset_first_obs"/>
+            <many-to-one class="DataArrayDataEntity" column="fk_last_observation_id" name="lastObservation" fetch="select" foreign-key="fk_dataset_last_obs"/>
         </subclass>
         <subclass discriminator-value="complex" name="ComplexDatasetEntity">
-            <many-to-one class="ComplexDataEntity" column="fk_first_observation_id" name="firstObservation"
-                fetch="select" foreign-key="fk_dataset_first_obs" />
-            <many-to-one class="ComplexDataEntity" column="fk_last_observation_id" name="lastObservation"
-                fetch="select" foreign-key="fk_dataset_last_obs" />
+            <many-to-one class="ComplexDataEntity" column="fk_first_observation_id" name="firstObservation" fetch="select" foreign-key="fk_dataset_first_obs"/>
+            <many-to-one class="ComplexDataEntity" column="fk_last_observation_id" name="lastObservation" fetch="select" foreign-key="fk_dataset_last_obs"/>
         </subclass>
         <subclass discriminator-value="quantity-profile" name="QuantityProfileDatasetEntity">
             <many-to-one class="UnitEntity" column="fk_unit_id" name="unit" foreign-key="fk_dataset_unit" />
-            <many-to-one class="ProfileDataEntity" column="fk_first_observation_id" name="firstObservation"
-                fetch="select" foreign-key="fk_dataset_first_obs" />
-            <many-to-one class="ProfileDataEntity" column="fk_last_observation_id" name="lastObservation"
-                fetch="select" foreign-key="fk_dataset_last_obs" />
+            <many-to-one class="ProfileDataEntity" column="fk_first_observation_id" name="firstObservation" fetch="select" foreign-key="fk_dataset_first_obs"/>
+            <many-to-one class="ProfileDataEntity" column="fk_last_observation_id" name="lastObservation" fetch="select" foreign-key="fk_dataset_last_obs"/>
             <property name="verticalParameterName" formula="'depth'" type="string" />
         </subclass>
         <subclass discriminator-value="category-profile" name="CategoryProfileDatasetEntity">
             <many-to-one class="UnitEntity" column="fk_unit_id" name="unit" foreign-key="fk_dataset_unit" />
-            <many-to-one class="ProfileDataEntity" column="fk_first_observation_id" name="firstObservation"
-                fetch="select" foreign-key="fk_dataset_first_obs" />
-            <many-to-one class="ProfileDataEntity" column="fk_last_observation_id" name="lastObservation"
-                fetch="select" foreign-key="fk_dataset_last_obs" />
+            <many-to-one class="ProfileDataEntity" column="fk_first_observation_id" name="firstObservation" fetch="select" foreign-key="fk_dataset_first_obs"/>
+            <many-to-one class="ProfileDataEntity" column="fk_last_observation_id" name="lastObservation" fetch="select" foreign-key="fk_dataset_last_obs"/>
             <property name="verticalParameterName" formula="'depth'" type="string" />
         </subclass>
         <subclass discriminator-value="text-profile" name="TextProfileDatasetEntity">
-            <many-to-one class="ProfileDataEntity" column="fk_first_observation_id" name="firstObservation"
-                fetch="select" foreign-key="fk_dataset_first_obs" />
-            <many-to-one class="ProfileDataEntity" column="fk_last_observation_id" name="lastObservation"
-                fetch="select" foreign-key="fk_dataset_last_obs" />
+            <many-to-one class="ProfileDataEntity" column="fk_first_observation_id" name="firstObservation" fetch="select" foreign-key="fk_dataset_first_obs"/>
+            <many-to-one class="ProfileDataEntity" column="fk_last_observation_id" name="lastObservation" fetch="select" foreign-key="fk_dataset_last_obs"/>
             <property name="verticalParameterName" formula="'depth'" type="string" />
         </subclass>
     </class>
