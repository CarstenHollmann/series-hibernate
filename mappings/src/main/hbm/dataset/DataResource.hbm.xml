--- conflicted
+++ resolved
@@ -93,23 +93,11 @@
               <column name="value_description"/>
           </property>
 
-<<<<<<< HEAD
           <property name="verticalFrom" type="big_decimal" unique-key="un_data_identity" precision="20" scale="10">
-              <column name="vertical_from" not-null="true" default="-99999.00" precision="20" scale="10">
-                  <comment>Value of height/depth from</comment>
-              </column>
+              <column name="vertical_from" not-null="true" default="-99999.00" precision="20" scale="10"/>
           </property>
           <property name="verticalTo" type="big_decimal" unique-key="un_data_identity" precision="20" scale="10">
-              <column name="vertical_to" not-null="true" default="-99999.00" precision="20" scale="10">
-                  <comment>Value of height/depth to</comment>
-              </column>
-=======
-          <property name="verticalFrom" type="big_decimal" unique-key="un_data_identity" precision="29">
-              <column name="vertical_from" not-null="true" default="-99999.00"/>
-          </property>
-          <property name="verticalTo" type="big_decimal" unique-key="un_data_identity" precision="29">
-              <column name="vertical_to" not-null="true" default="-99999.00"/>
->>>>>>> 59ffedc7
+              <column name="vertical_to" not-null="true" default="-99999.00" precision="20" scale="10"/>
           </property>
 
         <subclass extends="DataEntity" name="QuantityDataEntity" discriminator-value="quantity">
