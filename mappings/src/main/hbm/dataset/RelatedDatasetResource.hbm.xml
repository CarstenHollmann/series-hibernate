--- conflicted
+++ resolved
@@ -4,18 +4,6 @@
     xmlns:xsi="http://www.w3.org/2001/XMLSchema-instance"
     xsi:schemaLocation="http://www.hibernate.org/xsd/hibernate-mapping http://www.hibernate.org/xsd/hibernate-mapping/hibernate-mapping-4.0.xsd">
     <class name="RelatedDatasetEntity" table="related_dataset">
-<<<<<<< HEAD
-        <composite-id>
-            <key-many-to-one name="item" class="DatasetEntity"
-                foreign-key="fk_rel_dataset_dataset">
-                <column name="fk_dataset_id" not-null="true" />
-            </key-many-to-one>
-            <key-many-to-one name="relatedItem"
-                class="DatasetEntity" foreign-key="fk_rel_dataset_rel_dataset">
-                <column name="fk_related_dataset_id" not-null="true" />
-            </key-many-to-one>
-        </composite-id>
-=======
         <comment>Store the relation of two datasets, e.g. one dataset depends on other datasets to provide context</comment>
 		<composite-id>
 			<key-many-to-one name="item" class="DatasetEntity"
@@ -31,7 +19,6 @@
                 </column>
 			</key-many-to-one>
 		</composite-id>
->>>>>>> c397ca54
         <property name="role" type="string">
             <column name="role">
                 <comment>Definition of the role of the relation</comment>
