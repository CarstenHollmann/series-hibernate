<?xml version="1.0" encoding="UTF-8"?>
<hibernate-mapping package="org.n52.series.db.beans.parameter"
    xmlns="http://www.hibernate.org/xsd/hibernate-mapping"
    xmlns:xsi="http://www.w3.org/2001/XMLSchema-instance"
    xsi:schemaLocation="http://www.hibernate.org/xsd/hibernate-mapping http://www.hibernate.org/xsd/hibernate-mapping/hibernate-mapping-4.0.xsd">
    <class name="Parameter" table="parameter" check="type in ('boolean', 'category', 'count', 'quantity', 'text', 'xml', 'json')">
        <comment>Storage for additional information for features, observations or datasets</comment>
        <id name="id" type="long">
            <column name="parameter_id">
                <comment>PK column of the table</comment>
            </column>
            <generator class="native">
                <param name="sequence_name">parameter_seq</param>
            </generator>
        </id>
<<<<<<< HEAD
        <discriminator column="type" type="string"/>
=======
		<discriminator type="string">
            <column name="type">
                <comment>Indicator used by Hibernate to map value specific entities.</comment>
            </column>
        </discriminator>
>>>>>>> c397ca54
        <property name="name" type="string">
            <column name="name" not-null="true" index="idx_param_name">
                <comment>The name of the parameter</comment>
            </column>
        </property>
        <property name="lastUpdate" not-null="false" type="timestamp">
            <column name="last_update">
            <comment>Timestamp that provides the time of the last modification of this entry</comment>
            </column>
        </property>
      	<property name="domain" not-null="false" type="string">
            <column name="domain">
                <comment>The domain this parameter belongs to.</comment>
            </column>
        </property>
<<<<<<< HEAD
        <property name="lastUpdate" column="last_update" not-null="false" type="timestamp"/>
          <property name="domain" column="domain" not-null="false" type="string" />
        <subclass discriminator-value="boolean" extends="Parameter" name="ParameterBoolean">
            <property column="value_boolean" name="value" type="org.n52.hibernate.type.SmallBooleanType" />
        </subclass>
        <subclass discriminator-value="category" extends="Parameter" name="ParameterCategory">
            <property column="value_category" name="value" type="string" />
            <many-to-one class="org.n52.series.db.beans.UnitEntity" column="fk_unit_id" name="unit" not-null="false" foreign-key="fk_param_unit"/>
        </subclass>
        <subclass discriminator-value="count" extends="Parameter" name="ParameterCount">
            <property column="value_count" name="value" type="integer" />
        </subclass>
        <subclass discriminator-value="quantity" extends="Parameter" name="ParameterQuantity">
            <property column="value_quantity" name="value" type="big_decimal" precision="20" scale="10" />
            <many-to-one class="org.n52.series.db.beans.UnitEntity" column="fk_unit_id" name="unit" not-null="false" foreign-key="fk_param_unit"/>
        </subclass>
        <subclass discriminator-value="text" extends="Parameter" name="ParameterText">
            <property column="value_text" name="value" type="string" />
        </subclass>
        <subclass discriminator-value="xml" extends="Parameter" name="ParameterXml">
            <property column="value_xml" name="value" type="text" />
        </subclass>
        <subclass discriminator-value="json" extends="Parameter" name="ParameterJson">
            <property column="value_json" name="value" type="text" />
        </subclass>
=======
		<subclass discriminator-value="boolean" extends="Parameter" name="ParameterBoolean">
			<property name="value" type="org.n52.hibernate.type.SmallBooleanType">
                <column name="value_boolean">
                    <comment>Storage of a boolean parameter value.</comment>
                </column>
            </property>
		</subclass>
		<subclass discriminator-value="category" extends="Parameter" name="ParameterCategory">
			<property name="value" type="string">
                <column name="value_category">
                    <comment>Storage of a categorical parameter value.</comment>
                </column>
            </property>
			<many-to-one class="org.n52.series.db.beans.UnitEntity" name="unit" not-null="false" foreign-key="fk_param_unit">
                <column name="fk_unit_id">
                    <comment>Reference to the unit of this value in the unit table</comment>
                </column>
            </many-to-one>
		</subclass>
		<subclass discriminator-value="count" extends="Parameter" name="ParameterCount">
			<property name="value" type="integer">
                <column name="value_count">
                    <comment>Storage of a count parameter value.</comment>
                </column>
            </property>
		</subclass>
		<subclass discriminator-value="quantity" extends="Parameter" name="ParameterQuantity">
			<property name="value" type="big_decimal" precision="20" scale="10">
                <column name="value_quantity">
                    <comment>Storage of a quantity parameter value.</comment>
                </column>
            </property>
			<many-to-one class="org.n52.series.db.beans.UnitEntity" name="unit" not-null="false" foreign-key="fk_param_unit">
                <column name="fk_unit_id">
                    <!-- Comment is defined above for category! -->
                </column>
            </many-to-one>
		</subclass>
		<subclass discriminator-value="text" extends="Parameter" name="ParameterText">
			<property name="value" type="string">
                <column name="value_text">
                    <comment>Storage of a textual parameter value.</comment>
                </column>
            </property>
		</subclass>
		<subclass discriminator-value="xml" extends="Parameter" name="ParameterXml">
			<property name="value" type="text">
                <column name="value_xml">
                    <comment>Storage of a XML encoded parameter value.</comment>
                </column>
            </property>
		</subclass>
		<subclass discriminator-value="json" extends="Parameter" name="ParameterJson">
			<property name="value" type="text">
                <column name="value_json">
                    <comment>Storage of a JSON encoded parameter value.</comment>
                </column>
            </property>
		</subclass>
>>>>>>> c397ca54
    </class>
</hibernate-mapping><|MERGE_RESOLUTION|>--- conflicted
+++ resolved
@@ -13,15 +13,11 @@
                 <param name="sequence_name">parameter_seq</param>
             </generator>
         </id>
-<<<<<<< HEAD
-        <discriminator column="type" type="string"/>
-=======
 		<discriminator type="string">
             <column name="type">
                 <comment>Indicator used by Hibernate to map value specific entities.</comment>
             </column>
         </discriminator>
->>>>>>> c397ca54
         <property name="name" type="string">
             <column name="name" not-null="true" index="idx_param_name">
                 <comment>The name of the parameter</comment>
@@ -37,33 +33,6 @@
                 <comment>The domain this parameter belongs to.</comment>
             </column>
         </property>
-<<<<<<< HEAD
-        <property name="lastUpdate" column="last_update" not-null="false" type="timestamp"/>
-          <property name="domain" column="domain" not-null="false" type="string" />
-        <subclass discriminator-value="boolean" extends="Parameter" name="ParameterBoolean">
-            <property column="value_boolean" name="value" type="org.n52.hibernate.type.SmallBooleanType" />
-        </subclass>
-        <subclass discriminator-value="category" extends="Parameter" name="ParameterCategory">
-            <property column="value_category" name="value" type="string" />
-            <many-to-one class="org.n52.series.db.beans.UnitEntity" column="fk_unit_id" name="unit" not-null="false" foreign-key="fk_param_unit"/>
-        </subclass>
-        <subclass discriminator-value="count" extends="Parameter" name="ParameterCount">
-            <property column="value_count" name="value" type="integer" />
-        </subclass>
-        <subclass discriminator-value="quantity" extends="Parameter" name="ParameterQuantity">
-            <property column="value_quantity" name="value" type="big_decimal" precision="20" scale="10" />
-            <many-to-one class="org.n52.series.db.beans.UnitEntity" column="fk_unit_id" name="unit" not-null="false" foreign-key="fk_param_unit"/>
-        </subclass>
-        <subclass discriminator-value="text" extends="Parameter" name="ParameterText">
-            <property column="value_text" name="value" type="string" />
-        </subclass>
-        <subclass discriminator-value="xml" extends="Parameter" name="ParameterXml">
-            <property column="value_xml" name="value" type="text" />
-        </subclass>
-        <subclass discriminator-value="json" extends="Parameter" name="ParameterJson">
-            <property column="value_json" name="value" type="text" />
-        </subclass>
-=======
 		<subclass discriminator-value="boolean" extends="Parameter" name="ParameterBoolean">
 			<property name="value" type="org.n52.hibernate.type.SmallBooleanType">
                 <column name="value_boolean">
@@ -123,6 +92,5 @@
                 </column>
             </property>
 		</subclass>
->>>>>>> c397ca54
     </class>
 </hibernate-mapping>