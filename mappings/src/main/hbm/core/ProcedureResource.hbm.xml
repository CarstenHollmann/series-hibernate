<?xml version="1.0" encoding="UTF-8"?>
<hibernate-mapping package="org.n52.series.db.beans"
	xmlns="http://www.hibernate.org/xsd/hibernate-mapping"
    xmlns:xsi="http://www.w3.org/2001/XMLSchema-instance"
    xsi:schemaLocation="http://www.hibernate.org/xsd/hibernate-mapping http://www.hibernate.org/xsd/hibernate-mapping/hibernate-mapping-4.0.xsd">
    <class name="ProcedureEntity" table="`procedure`">
        <comment>Storage of the procedure/sensors.</comment>
        <id name="id" type="long">
<<<<<<< HEAD
            <column name="procedure_id"/>
            <!-- use new style generator make inserting new procedure entities possible -->
            <generator class="org.hibernate.id.enhanced.SequenceStyleGenerator">
                <param name="optimizer">none</param>
                <param name="increment_size">1</param>
=======
            <column name="procedure_id">
                <comment>PK column of the table</comment>
            </column>
            <generator class="native">
>>>>>>> c397ca54
                <param name="sequence_name">procedure_seq</param>
            </generator>
        </id>
        <property name="identifier" type="string" index="idx_procedure_identifier">
            <column name="identifier" not-null="true" unique-key="un_procedure_identifier">
                <comment>Unique identifier of the procedure which can be for filtering, e.g. in the SOS.</comment>
            </column>
        </property>
        <many-to-one name="identifierCodespace" class="CodespaceEntity" foreign-key="fk_procedure_identifier_codespace">
            <column name="fk_identifier_codespace_id">
                <comment>The codespace of the procedure identifier, reference to the codespace table.</comment>
            </column>
        </many-to-one>
        <property name="name" type="string">
            <column name="name">
                <comment>The human readable name of the procedure.</comment>
            </column>
        </property>
         <many-to-one name="nameCodespace" class="CodespaceEntity" foreign-key="fk_procedure_name_codespace">
            <column name="fk_name_codespace_id">
                <comment>The codespace of the procedure name, reference to the codespace table.</comment>
            </column>
        </many-to-one>
        <property name="description" type="string">
            <column name="description">
                <comment>A short description of the procedure</comment>
            </column>
        </property>
        <property name="deleted" type="org.n52.hibernate.type.SmallBooleanType">
            <column name="is_deleted" not-null="true" default="0" check="is_deleted in (1,0)">
                <comment>Flag that indicates if the procedure is deleted.</comment>
            </column>
        </property>
        <property name="descriptionFile" type="text">
            <column name="description_file">
                <comment>Location to or XML encoded description of the procedure. Can be used if procedure history is not supported.</comment>
            </column>
        </property>
        <property name="reference" type="org.n52.hibernate.type.SmallBooleanType">
            <column name="is_reference" default="0" check="is_reference in (1,0)">
                <comment>Flag that indicates if the procedure is a reference.</comment>
            </column>
        </property>
        <many-to-one name="typeOf" class="ProcedureEntity" not-null="false" foreign-key="fk_type_of">
            <column name="fk_type_of_procedure_id" not-null="false">
                <comment>Reference to a procedure this entry is a typeOf.</comment>
            </column>
        </many-to-one>
        <property name="aggregation" type="org.n52.hibernate.type.SmallBooleanType">
            <column name="is_aggregation" default="1" check="is_aggregation in (1,0)">
               <comment>Flag that indicates if the procedure is an aggregated process or a system.</comment>
            </column>
        </property>
        <property name="mobile" type="org.n52.hibernate.type.SmallBooleanType">
            <column name="is_mobile" not-null="false" default="0" check="is_mobile in (1,0)">
                <comment>Flag that indicates if the procedure is mobile (1/true) or stationary (0/false).</comment>
            </column>
        </property>
        <property name="insitu" type="org.n52.hibernate.type.SmallBooleanType">
            <column name="is_insitu" not-null="false" default="1" check="is_insitu in (1,0)">
                <comment>Flag that indicates if the procedure is insitu (1/true) or remote (0/false).</comment>
            </column>
        </property>
        <set name="parents" table="procedure_hierarchy" inverse="false" fetch="select">
            <comment>Storage of hierarchies between procedures</comment>
            <key not-null="true" foreign-key="fk_procedure_child">
                <column name="fk_child_procedure_id">
                    <comment>Reference to the child procedure in procedure table.</comment>
                </column>
            </key>
            <many-to-many class="ProcedureEntity" foreign-key="fk_procedure_parent">
                <column name="fk_parent_procedure_id">
                    <comment>Reference to the parent procedure in procedure table.</comment>
                </column>
            </many-to-many>
        </set>
        <!-- Comments for the children are defined above for parents! -->
        <set name="children" table="procedure_hierarchy" inverse="false" fetch="select">
            <key column="fk_parent_procedure_id" not-null="true" foreign-key="fk_procedure_parent" />
            <many-to-many class="ProcedureEntity" column="fk_child_procedure_id" foreign-key="fk_procedure_child" />
        </set>
        <many-to-one name="format" class="FormatEntity" foreign-key="fk_procedure_format">
            <column name="fk_format_id" not-null="true">
                <comment>Reference to the format of the procedure description, e.g. SensorML 2.0</comment>
            </column>
        </many-to-one>
        <!-- Comments for the procedureHistory are defined in the ProcedureHistoryResources.hbm.xml! -->
        <set name="procedureHistory" table="procedure_history" inverse="true">
            <key foreign-key="fk_procedure_history">
                <column name="fk_procedure_id" not-null="true" />
            </key>
            <one-to-many class="ProcedureHistoryEntity" />
        </set>
        <!-- Comments for the translations are defined below! -->
        <set name="translations" table="procedure_i18n" inverse="true" fetch="select">
            <key column="fk_procedure_id" not-null="true" />
            <one-to-many class="org.n52.series.db.beans.i18n.I18nProcedureEntity" />
        </set>
    </class>

    <class name="org.n52.series.db.beans.i18n.I18nProcedureEntity" table="procedure_i18n">
        <comment>Storage for internationalizations of procedures.</comment>
        <id name="id" type="long">
            <column name="procedure_i18n_id">
                <comment>PK column of the table</comment>
            </column>
            <generator class="native">
                <param name="sequence_name">procedure_i18n_seq</param>
            </generator>
        </id>
		<many-to-one name="entity" class="ProcedureEntity" foreign-key="fk_i18n_procedure">
            <column name="fk_procedure_id" not-null="true">
                <comment>Reference to the procedure table this internationalization belongs to.</comment>
            </column>
        </many-to-one>
        <property name="locale" not-null="true" type="string">
            <column name="locale">
                <comment>Locale/language specification for this entry</comment>
            </column>
        </property>
        <property name="name" type="string">
            <column name="name">
                <comment>Locale/language specific name of the procedure</comment>
            </column>
        </property>
        <property name="description" type="string">
            <column name="description">
                <comment>Locale/language specific description of the procedure</comment>
            </column>
        </property>
        <property name="shortName" type="string">
            <column name="short_name">
                <comment>Locale/language specific shortname of the procedure</comment>
            </column>
        </property>
        <property name="longName" type="string">
            <column name="long_name">
                <comment>Locale/language specific longname of the procedure</comment>
            </column>
        </property>
    </class>
</hibernate-mapping><|MERGE_RESOLUTION|>--- conflicted
+++ resolved
@@ -6,18 +6,13 @@
     <class name="ProcedureEntity" table="`procedure`">
         <comment>Storage of the procedure/sensors.</comment>
         <id name="id" type="long">
-<<<<<<< HEAD
-            <column name="procedure_id"/>
+            <column name="procedure_id">
+                <comment>PK column of the table</comment>
+            </column>
             <!-- use new style generator make inserting new procedure entities possible -->
             <generator class="org.hibernate.id.enhanced.SequenceStyleGenerator">
                 <param name="optimizer">none</param>
                 <param name="increment_size">1</param>
-=======
-            <column name="procedure_id">
-                <comment>PK column of the table</comment>
-            </column>
-            <generator class="native">
->>>>>>> c397ca54
                 <param name="sequence_name">procedure_seq</param>
             </generator>
         </id>
