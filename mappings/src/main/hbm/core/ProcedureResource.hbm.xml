--- conflicted
+++ resolved
@@ -120,17 +120,6 @@
                 <param name="sequence_name">procedure_i18n_seq</param>
             </generator>
         </id>
-<<<<<<< HEAD
-        <many-to-one name="entity" column="fk_procedure_id" not-null="true" class="ProcedureEntity" foreign-key="fk_i18n_procedure"/>
-        <property name="locale" type="string" />
-        <property name="name" type="string" />
-        <property name="description" type="string" />
-        <property name="shortName" type="string">
-            <column name="short_name"/>
-        </property>
-        <property name="longName" type="string">
-            <column name="long_name"/>
-=======
 		<many-to-one name="entity" class="ProcedureEntity" foreign-key="fk_i18n_procedure">
             <column name="fk_procedure_id" not-null="true">
                 <comment>Reference to the procedure table this internationalization belongs to.</comment>
@@ -160,7 +149,6 @@
             <column name="long_name">
                 <comment>Locale/language specific longname of the procedure</comment>
             </column>
->>>>>>> c397ca54
         </property>
     </class>
 </hibernate-mapping>