--- conflicted
+++ resolved
@@ -31,30 +31,20 @@
                 <comment>Unique identifier of the feature which can be for filtering, e.g. in the SOS.</comment>
             </column>
         </property>
-<<<<<<< HEAD
         <many-to-one name="identifierCodespace" class="CodespaceEntity" foreign-key="fk_feature_identifier_codespace">
-            <column name="fk_identifier_codespace_id"/>
-=======
-		<many-to-one name="identifierCodespace" class="CodespaceEntity" foreign-key="fk_feature_identifier_codespace">
             <column name="fk_identifier_codespace_id">
                 <comment>The codespace of the feature identifier, reference to the codespace table.</comment>
             </column>
->>>>>>> c397ca54
         </many-to-one>
         <property name="name" type="string">
             <column name="name">
                 <comment>The human readable name of the feature.</comment>
             </column>
         </property>
-<<<<<<< HEAD
         <many-to-one name="nameCodespace" class="CodespaceEntity" foreign-key="fk_feature_name_codespace">
-            <column name="fk_name_codespace_id"/>
-=======
-		<many-to-one name="nameCodespace" class="CodespaceEntity" foreign-key="fk_feature_name_codespace">
             <column name="fk_name_codespace_id">
                 <comment>The codespace of the feature name, reference to the codespace table.</comment>
             </column>
->>>>>>> c397ca54
         </many-to-one>
         <property name="description" type="string">
             <column name="description">
@@ -118,13 +108,8 @@
                 </column>
             </many-to-many>
         </set>
-<<<<<<< HEAD
-
+        <!-- Comments for the translations are defined below! -->
         <set name="translations" table="feature_i18n" inverse="true" fetch="select">
-=======
-        <!-- Comments for the translations are defined below! -->
-		<set name="translations" table="feature_i18n" inverse="true" fetch="select">
->>>>>>> c397ca54
             <key column="fk_feature_id" not-null="true" />
             <one-to-many class="org.n52.series.db.beans.i18n.I18nFeatureEntity" />
         </set>
@@ -146,12 +131,6 @@
                 <param name="sequence_name">feature_i18n_seq</param>
             </generator>
         </id>
-<<<<<<< HEAD
-        <many-to-one name="entity" column="fk_feature_id" not-null="true" class="FeatureEntity" foreign-key="fk_feature"/>
-        <property name="locale" type="string" />
-        <property name="name" type="string" />
-        <property name="description" type="string" />
-=======
 		<many-to-one name="entity" class="FeatureEntity" foreign-key="fk_feature">
             <column name="fk_feature_id" not-null="true">
                 <comment>Reference to the feature table this internationalization belongs to.</comment>
@@ -172,6 +151,5 @@
                 <comment>Locale/language specific description of the feature</comment>
             </column>
         </property>
->>>>>>> c397ca54
     </class>
 </hibernate-mapping>