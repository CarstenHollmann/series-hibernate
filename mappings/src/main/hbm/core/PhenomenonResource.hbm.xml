<?xml version="1.0" encoding="UTF-8"?>
<hibernate-mapping package="org.n52.series.db.beans"
    xmlns="http://www.hibernate.org/xsd/hibernate-mapping"
    xmlns:xsi="http://www.w3.org/2001/XMLSchema-instance"
    xsi:schemaLocation="http://www.hibernate.org/xsd/hibernate-mapping http://www.hibernate.org/xsd/hibernate-mapping/hibernate-mapping-4.0.xsd">
    <class name="PhenomenonEntity" table="phenomenon">
        <comment>Storage of the phenomenon/observableProperties</comment>
        <id name="id" type="long">
            <column name="phenomenon_id">
                <comment>PK column of the table</comment>
            </column>
            <generator class="native">
                <param name="sequence_name">phenomenon_seq</param>
            </generator>
        </id>

        <property name="identifier" type="string" index="idx_phenomenon_identifier">
            <column name="identifier" not-null="true" unique-key="fk_phenomenon_id">
                <comment>Unique identifier of the phenomenon which can be for filtering, e.g. in the SOS.</comment>
            </column>
        </property>
<<<<<<< HEAD
        <many-to-one name="identifierCodespace" class="CodespaceEntity" foreign-key="fk_phenomenon_identifier_codespace">
            <column name="fk_identifier_codespace_id"/>
=======
		<many-to-one name="identifierCodespace" class="CodespaceEntity" foreign-key="fk_phenomenon_identifier_codespace">
            <column name="fk_identifier_codespace_id">
                <comment>The codespace of the phenomenon identifier, reference to the codespace table.</comment>
            </column>
>>>>>>> c397ca54
        </many-to-one>
        <property name="name" type="string">
            <column name="name">
                <comment>The human readable name of the phenomenon.</comment>
            </column>
        </property>
<<<<<<< HEAD
        <many-to-one name="nameCodespace" class="CodespaceEntity" foreign-key="fk_phenomenon_name_codespace">
            <column name="fk_name_codespace_id"/>
=======
		<many-to-one name="nameCodespace" class="CodespaceEntity" foreign-key="fk_phenomenon_name_codespace">
            <column name="fk_name_codespace_id">
                <comment>The codespace of the phenomenon name, reference to the codespace table.</comment>
            </column>
>>>>>>> c397ca54
        </many-to-one>
        <property name="description" type="string">
            <column name="description">
                <comment>A short description of the phenomenon</comment>
            </column>
        </property>

        <set name="parents" table="composite_phenomenon" inverse="false">
            <comment>Storage of hierarchies between phenomenon, e.g. for composite phenomenon like weather with temperature, windspeed, ...</comment>
            <key foreign-key="fk_phenomenon_child">
                <column name="fk_child_phenomenon_id" not-null="true">
                    <comment>Reference to the child phenomenon in phenomenon table.</comment>
                </column>
            </key>
            <many-to-many class="PhenomenonEntity" foreign-key="fk_phenomenon_parent">
                <column name="fk_parent_phenomenon_id" not-null="true">
                    <comment>Reference to the parent phenomenon in phenomenon table.</comment>
                </column>
            </many-to-many>
        </set>
        <!-- Comments for the children are defined above for parents! -->
        <set name="children" table="composite_phenomenon" inverse="false">
            <key foreign-key="fk_phenomenon_parent">
                <column name="fk_parent_phenomenon_id" not-null="true"/>
            </key>
            <many-to-many class="PhenomenonEntity" foreign-key="fk_phenomenon_child">
                <column name="fk_child_phenomenon_id" not-null="true"/>
            </many-to-many>
        </set>
        <!-- Comments for the translations are defined below! -->
        <set name="translations" table="phenomenon_i18n" inverse="true" fetch="select">
             <key column="fk_phenomenon_id" not-null="true" />
            <one-to-many class="org.n52.series.db.beans.i18n.I18nPhenomenonEntity" />
        </set>
    </class>


    <class name="org.n52.series.db.beans.i18n.I18nPhenomenonEntity" table="phenomenon_i18n">
        <comment>Storage for internationalizations of phenomenon.</comment>
        <id name="id" type="long">
            <column name="phenomenon_i18n_id">
                <comment>PK column of the table</comment>
            </column>
            <generator class="native">
                <param name="sequence_name">phenomenon_i18n_seq</param>
            </generator>
        </id>
<<<<<<< HEAD
        <many-to-one name="entity" column="fk_phenomenon_id" not-null="true" class="PhenomenonEntity" foreign-key="fk_phenomenon"/>
        <property name="locale" type="string" />
        <property name="name" type="string" />
        <property name="description" type="string" />
=======
		<many-to-one name="entity" class="PhenomenonEntity" foreign-key="fk_phenomenon">
            <column name="fk_phenomenon_id" not-null="true">
                <comment>Reference to the phenomenon table this internationalization belongs to.</comment>
            </column>
        </many-to-one>
        <property name="locale" not-null="true" type="string">
            <column name="locale">
                <comment>Locale/language specification for this entry</comment>
            </column>
        </property>
        <property name="name" type="string">
            <column name="name">
                <comment>Locale/language specific name of the phenomenon</comment>
            </column>
        </property>
        <property name="description" type="string">
            <column name="description">
                <comment>Locale/language specific description of the phenomenon</comment>
            </column>
        </property>
>>>>>>> c397ca54
    </class>
</hibernate-mapping><|MERGE_RESOLUTION|>--- conflicted
+++ resolved
@@ -19,30 +19,20 @@
                 <comment>Unique identifier of the phenomenon which can be for filtering, e.g. in the SOS.</comment>
             </column>
         </property>
-<<<<<<< HEAD
         <many-to-one name="identifierCodespace" class="CodespaceEntity" foreign-key="fk_phenomenon_identifier_codespace">
-            <column name="fk_identifier_codespace_id"/>
-=======
-		<many-to-one name="identifierCodespace" class="CodespaceEntity" foreign-key="fk_phenomenon_identifier_codespace">
             <column name="fk_identifier_codespace_id">
                 <comment>The codespace of the phenomenon identifier, reference to the codespace table.</comment>
             </column>
->>>>>>> c397ca54
         </many-to-one>
         <property name="name" type="string">
             <column name="name">
                 <comment>The human readable name of the phenomenon.</comment>
             </column>
         </property>
-<<<<<<< HEAD
         <many-to-one name="nameCodespace" class="CodespaceEntity" foreign-key="fk_phenomenon_name_codespace">
-            <column name="fk_name_codespace_id"/>
-=======
-		<many-to-one name="nameCodespace" class="CodespaceEntity" foreign-key="fk_phenomenon_name_codespace">
             <column name="fk_name_codespace_id">
                 <comment>The codespace of the phenomenon name, reference to the codespace table.</comment>
             </column>
->>>>>>> c397ca54
         </many-to-one>
         <property name="description" type="string">
             <column name="description">
@@ -90,12 +80,6 @@
                 <param name="sequence_name">phenomenon_i18n_seq</param>
             </generator>
         </id>
-<<<<<<< HEAD
-        <many-to-one name="entity" column="fk_phenomenon_id" not-null="true" class="PhenomenonEntity" foreign-key="fk_phenomenon"/>
-        <property name="locale" type="string" />
-        <property name="name" type="string" />
-        <property name="description" type="string" />
-=======
 		<many-to-one name="entity" class="PhenomenonEntity" foreign-key="fk_phenomenon">
             <column name="fk_phenomenon_id" not-null="true">
                 <comment>Reference to the phenomenon table this internationalization belongs to.</comment>
@@ -116,6 +100,5 @@
                 <comment>Locale/language specific description of the phenomenon</comment>
             </column>
         </property>
->>>>>>> c397ca54
     </class>
 </hibernate-mapping>