<?xml version="1.0" encoding="UTF-8"?>
<hibernate-mapping package="org.n52.series.db.beans"
	xmlns="http://www.hibernate.org/xsd/hibernate-mapping"
    xmlns:xsi="http://www.w3.org/2001/XMLSchema-instance"
    xsi:schemaLocation="http://www.hibernate.org/xsd/hibernate-mapping http://www.hibernate.org/xsd/hibernate-mapping/hibernate-mapping-4.0.xsd">
    <class name="OfferingEntity" table="offering">
        <id name="id" type="long">
            <column name="offering_id"/>
            <generator class="native">
                <param name="sequence_name">offering_seq</param>
            </generator>
        </id>
        <property name="identifier" type="string" index="idx_offering_identifier">
            <column name="identifier" not-null="true" unique-key="un_offering_identifier"/>
        </property>
		<many-to-one name="identifierCodespace" class="CodespaceEntity" foreign-key="fk_offering_identifier_codespace">
            <column name="fk_identifier_codespace_id"/>
        </many-to-one>
        <property name="name" type="string">
            <column name="name"/>
        </property>
		<many-to-one name="nameCodespace" class="CodespaceEntity" foreign-key="fk_offering_name_codespace">
            <column name="fk_name_codespace_id"/>
        </many-to-one>
        <property name="description" type="string">
            <column name="description"/>
        </property>

        <property name="phenomenonTimeStart" type="timestamp">
            <column name="sampling_time_start" length="29" not-null="false"/>
        </property>

        <property name="phenomenonTimeEnd" type="timestamp">
            <column name="sampling_time_end" length="29" not-null="false"/>
        </property>

        <property name="resultTimeStart" type="timestamp">
            <column name="result_time_start" length="29" not-null="false"/>
        </property>

        <property name="resultTimeEnd" type="timestamp">
            <column name="result_time_end" length="29" not-null="false"/>
        </property>

        <property name="validTimeStart" type="timestamp">
            <column name="valid_time_start" length="29" not-null="false"/>
        </property>

        <property name="validTimeEnd" type="timestamp">
            <column name="valid_time_end" length="29" not-null="false"/>
        </property>

        <component class="GeometryEntity" name="geometryEntity">
<<<<<<< HEAD
            <!-- <property column="lat" name="lat" type="big_decimal" precision="20" scale="10" /> <property column="lon" name="lon" type="big_decimal" precision="20" scale="10" /> -->
=======
            <!--
            <property column="lat" name="lat" type="big_decimal" precision="20" scale="10" />
            <property column="lon" name="lon" type="big_decimal" precision="20" scale="10" />
            -->
>>>>>>> 061187ff
            <property column="geom" name="geometry" type="jts_geometry" />
        </component>

        <set name="children" table="offering_hierarchy" inverse="false" fetch="select">
            <key column="fk_parent_offering_id" not-null="true" foreign-key="fk_offering_parent" />
            <many-to-many class="OfferingEntity" column="fk_child_offering_id" foreign-key="fk_offering_child" />
        </set>

        <set name="parents" table="offering_hierarchy" inverse="false" fetch="select">
            <key column="fk_child_offering_id" not-null="true" foreign-key="fk_offering_child" />
            <many-to-many class="OfferingEntity" column="fk_parent_offering_id" foreign-key="fk_offering_parent" />
        </set>

        <set name="observationTypes" table="offering_observation_type" inverse="false" fetch="select">
            <key foreign-key="fk_offering_observation_type">
                <column name="fk_offering_id" not-null="true"/>
            </key>
            <many-to-many class="FormatEntity" foreign-key="fk_observation_type_offering">
                <column name="fk_format_id" not-null="true"/>
            </many-to-many>
        </set>

        <set name="relatedFeatures" table="offering_related_feature" inverse="false">
            <key foreign-key="fk_offering_related_feature">
                <column name="fk_offering_id" not-null="true"/>
            </key>
            <many-to-many class="RelatedFeatureEntity" foreign-key="fk_related_feature_offering">
                <column name="fk_related_feature_id" not-null="true"/>
            </many-to-many>
        </set>

        <set name="featureTypes" table="offering_feature_type" inverse="false">
            <key foreign-key="fk_offering_feature_type">
                <column name="fk_offering_id" not-null="true"/>
            </key>
            <many-to-many class="FormatEntity" foreign-key="fk_feature_type_offering">
                <column name="fk_format_id" not-null="true"/>
            </many-to-many>
        </set>

        <set name="translations" table="offering_i18n" inverse="true" fetch="select">
            <key column="fk_offering_id" not-null="true" />
            <one-to-many class="org.n52.series.db.beans.i18n.I18nOfferingEntity" />
        </set>
    </class>

    <class name="org.n52.series.db.beans.i18n.I18nOfferingEntity" table="offering_i18n">
        <id name="id" type="long">
            <column name="offering_i18n_id" />
            <generator class="native">
                <param name="sequence_name">offering_i18n_seq</param>
            </generator>
        </id>
		<many-to-one name="entity" column="fk_offering_id" not-null="true" class="OfferingEntity" foreign-key="fk_offering"/>
        <property name="locale" type="string" />
        <property name="name" type="string" />
        <property name="description" type="string" />
    </class>
</hibernate-mapping><|MERGE_RESOLUTION|>--- conflicted
+++ resolved
@@ -51,14 +51,10 @@
         </property>
 
         <component class="GeometryEntity" name="geometryEntity">
-<<<<<<< HEAD
-            <!-- <property column="lat" name="lat" type="big_decimal" precision="20" scale="10" /> <property column="lon" name="lon" type="big_decimal" precision="20" scale="10" /> -->
-=======
             <!--
             <property column="lat" name="lat" type="big_decimal" precision="20" scale="10" />
             <property column="lon" name="lon" type="big_decimal" precision="20" scale="10" />
             -->
->>>>>>> 061187ff
             <property column="geom" name="geometry" type="jts_geometry" />
         </component>
 
