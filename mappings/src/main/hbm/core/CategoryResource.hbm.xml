<?xml version="1.0" encoding="UTF-8"?>
<hibernate-mapping package="org.n52.series.db.beans"
    xmlns="http://www.hibernate.org/xsd/hibernate-mapping"
    xmlns:xsi="http://www.w3.org/2001/XMLSchema-instance"
    xsi:schemaLocation="http://www.hibernate.org/xsd/hibernate-mapping http://www.hibernate.org/xsd/hibernate-mapping/hibernate-mapping-4.0.xsd">
    <class name="CategoryEntity" table="category">
        <comment>Storage of the categories.</comment>
        <id name="id" type="long">
            <column name="category_id">
                <comment>PK column of the table</comment>
            </column>
            <generator class="native">
                <param name="sequence_name">category_seq</param>
            </generator>
        </id>
        <property name="identifier" type="string" index="idx_category_identifier">
            <column name="identifier" not-null="true">
                <comment>Unique identifier of the category which can be for filtering, e.g. in the SOS.</comment>
            </column>
        </property>
        <property name="name" type="string">
            <column name="name">
                <comment>The human readable name of the category.</comment>
            </column>
        </property>
        <property name="description" type="string">
            <column name="description">
                <comment>A short description of the category</comment>
            </column>
        </property>
        <!-- Comments for the translations are defined below! -->
        <set name="translations" table="category_i18n" inverse="true" fetch="select">
            <key column="fk_category_id" not-null="true" />
            <one-to-many class="org.n52.series.db.beans.i18n.I18nCategoryEntity" />
        </set>
    </class>

    <class name="org.n52.series.db.beans.i18n.I18nCategoryEntity" table="category_i18n">
        <comment>Storage for internationalizations of categories.</comment>
        <id name="id" type="long">
            <column name="category_i18n_id">
                <comment>PK column of the table</comment>
            </column>
            <generator class="native">
                <param name="sequence_name">category_i18n_seq</param>
            </generator>
        </id>
<<<<<<< HEAD
        <many-to-one name="entity" column="fk_category_id" not-null="true" class="CategoryEntity" foreign-key="fk_category"/>
        <property name="locale" type="string" />
        <property name="name" type="string" />
        <property name="description" type="string" />
=======
		<many-to-one name="entity" class="CategoryEntity" foreign-key="fk_category">
            <column name="fk_category_id" not-null="true">
                <comment>Reference to the category table this internationalization belongs to.</comment>
            </column>
        </many-to-one>
        <property name="locale" not-null="true" type="string">
            <column name="locale">
                <comment>Locale/language specification for this entry</comment>
            </column>
        </property>
        <property name="name" type="string">
            <column name="name">
                <comment>Locale/language specific name of the category</comment>
            </column>
        </property>
        <property name="description" type="string">
            <column name="description">
                <comment>Locale/language specific description of the category</comment>
            </column>
        </property>
>>>>>>> c397ca54
    </class>
</hibernate-mapping><|MERGE_RESOLUTION|>--- conflicted
+++ resolved
@@ -45,12 +45,6 @@
                 <param name="sequence_name">category_i18n_seq</param>
             </generator>
         </id>
-<<<<<<< HEAD
-        <many-to-one name="entity" column="fk_category_id" not-null="true" class="CategoryEntity" foreign-key="fk_category"/>
-        <property name="locale" type="string" />
-        <property name="name" type="string" />
-        <property name="description" type="string" />
-=======
 		<many-to-one name="entity" class="CategoryEntity" foreign-key="fk_category">
             <column name="fk_category_id" not-null="true">
                 <comment>Reference to the category table this internationalization belongs to.</comment>
@@ -71,6 +65,5 @@
                 <comment>Locale/language specific description of the category</comment>
             </column>
         </property>
->>>>>>> c397ca54
     </class>
 </hibernate-mapping>